# -*- coding: utf-8 -*-
from typing import Union, List

import matplotlib.pyplot as plt
import matplotlib.axes
import numpy as np
import scipy.stats
from scipy.signal import convolve

from . import psignifit
from ._typing import ExperimentType
from ._result import Result

<<<<<<< HEAD
def plot_psychmetric_function(result: Result,  # noqa: C901, this function is too complex
                              ax: matplotlib.axes.Axes = None,
                              plot_data: bool = True,
                              plot_parameter: bool = True,
                              data_color: Union[str, List[float], np.ndarray] = '#0069AA',  # blue
                              line_color: Union[str, List[float], np.ndarray] = '#000000',  # black
                              line_width: float = 2,
                              extrapolate_stimulus: float = 0.2,
                              x_label='Stimulus Level',
                              y_label='Proportion Correct'):
    """ Plot psychometric function fit together with the data.
=======
def plot_psychometric_function(result: Result,  # noqa: C901, this function is too complex
                               ax: matplotlib.axes.Axes = None,
                               plot_data: bool = True,
                               plot_parameter: bool = True,
                               data_color: Union[str, List[float], np.ndarray] = '#0069AA',  # blue
                               line_color: Union[str, List[float], np.ndarray] = '#000000',  # black
                               line_width: float = 2,
                               extrapolate_stimulus: float = 0.2,
                               x_label='Stimulus Level',
                               y_label='Proportion Correct'):
    """ Plot oted psychometric function with the data.
>>>>>>> 85323cf3
    """
    if ax is None:
        ax = plt.gca()

    params = result.parameter_estimate
    data = np.asarray(result.data)
    config = result.configuration

    if params['gamma'] is None:
        params['gamma'] = params['lambda']
    if len(data) == 0:
        return
    data_size = 10000. / np.sum(data[:, 2])

    if ExperimentType.N_AFC == ExperimentType(config.experiment_type):
        ymin = 1. / config.experiment_choices
        ymin = min([ymin, min(data[:, 1] / data[:, 2])])
    else:
        ymin = 0

    x_data = data[:, 0]
    if plot_data:
        y_data = data[:, 1] / data[:, 2]
        size = np.sqrt(data_size / 2 * data[:, 2])
        ax.scatter(x_data, y_data, s=size, c=data_color, marker='.', clip_on=False)

    sigmoid = config.make_sigmoid()
    x = np.linspace(x_data.min(), x_data.max(), num=1000)
    x_low = np.linspace(x[0] - extrapolate_stimulus * (x[-1] - x[0]), x[0], num=100)
    x_high = np.linspace(x[-1], x[-1] + extrapolate_stimulus * (x[-1] - x[0]), num=100)
    y = sigmoid(np.r_[x_low, x, x_high], params['threshold'], params['width'])
    y = (1 - params['gamma'] - params['lambda']) * y + params['gamma']
    ax.plot(x, y[len(x_low):-len(x_high)], c=line_color, lw=line_width, clip_on=False)
    ax.plot(x_low, y[:len(x_low)], '--', c=line_color, lw=line_width, clip_on=False)
    ax.plot(x_high, y[-len(x_high):], '--', c=line_color, lw=line_width, clip_on=False)

    if plot_parameter:
        x = [params['threshold'], params['threshold']]
        y = [ymin, params['gamma'] + (1 - params['lambda'] - params['gamma']) * config.thresh_PC]
        ax.plot(x, y, '-', c=line_color)

        ax.axhline(y=1 - params['lambda'], linestyle=':', color=line_color)
        ax.axhline(y=1 - params['gamma'], linestyle=':', color=line_color)

        CI = np.asarray(result.confidence_intervals['threshold'])
        y = np.array([params['gamma'] + .5 * (1 - params['lambda'] - params['gamma'])] * 2)
        ax.plot(CI[0, :], y, c=line_color)
        ax.plot([CI[0, 0]] * 2, y + [-.01, .01], c=line_color)
        ax.plot([CI[0, 1]] * 2, y + [-.01, .01], c=line_color)

    # AXIS SETTINGS
    plt.axis('tight')
    plt.xlabel(x_label, fontsize=14)
    plt.ylabel(y_label, fontsize=14)
    plt.ylim([ymin, 1])
    return ax


def plot_stimulus_residuals(result: Result, ax: matplotlib.axes.Axes = None) -> matplotlib.axes.Axes:
    if ax is None:
        ax = plt.gca()
    return _plot_residuals(result.data[:, 0], 'Stimulus Level', result, ax)


def plot_block_residuals(result: Result, ax: matplotlib.axes.Axes = None) -> matplotlib.axes.Axes:
    if ax is None:
        ax = plt.gca()
    return _plot_residuals(result.data[:, 0], 'Block Number', result, ax)


def _plot_residuals(x_values: np.ndarray, x_label: str, result: Result, ax: matplotlib.axes.Axes = None):
    if ax is None:
        ax = plt.gca()
    params = result.parameter_estimate
    data = result.data
    sigmoid = result.configuration.make_sigmoid()

    std_model = params['gamma'] + (1 - params['lambda'] - params['gamma']) * sigmoid(
        data[:, 0], params['threshold'], params['width'])
    deviance = data[:, 1] / data[:, 2] - std_model
    std_model = np.sqrt(std_model * (1 - std_model))
    deviance = deviance / std_model
    x = np.linspace(x_values.min(), x_values.max(), 1000)

    ax.plot(x_values, deviance, 'k.', ms=10, clip_on=False)
    linefit = np.polyfit(x_values, deviance, 1)
    ax.plot(x, np.polyval(linefit, x), 'k-', clip_on=False)
    linefit = np.polyfit(x_values, deviance, 2)
    ax.plot(x, np.polyval(linefit, x), 'k--', clip_on=False)
    linefit = np.polyfit(x_values, deviance, 3)
    ax.plot(x, np.polyval(linefit, x), 'k:', clip_on=False)

    ax.set_xlabel(x_label, fontsize=14)
    ax.set_ylabel('Deviance', fontsize=14)
    return ax


def plot_modelfit(result: Result) -> matplotlib.figure.Figure:
    """ Plot utilities to judge model fit.

    Plots some standard plots, meant to help you judge whether there are
    systematic deviations from the model. We dropped the statistical tests
    here though.

    The left plot shows the psychometric function with the data.

    The central plot shows the Deviance residuals against the stimulus level.
    Systematic deviations from 0 here would indicate that the measured data
    shows a different shape than the fitted one.

    The right plot shows the Deviance residuals against "time", e.g. against
    the order of the passed blocks. A trend in this plot would indicate
    learning/ changes in performance over time.
    """
    fig = plt.figure(figsize=(15, 5))

    ax = plt.subplot(1, 3, 1)
    plot_psychometric_function(result, ax, plot_data=True, plot_parameter=False, extrapolate_stimulus=0)
    ax.set_title('Psychometric Function')

    ax = plt.subplot(1, 3, 2)
    plot_stimulus_residuals(result, ax)
    ax.set_title('Shape Check')

    ax = plt.subplot(1, 3, 3)
    plot_block_residuals(result, ax)
    ax.set_title('Time Dependence?')

    fig.tight_layout()
    return fig


def plot_marginal(result: Result,
                  parameter: str,
                  ax: matplotlib.axes.Axes = None,
                  line_color: Union[str, List[float], np.ndarray] = '#0069AA',  # blue
                  line_width: float = 2,
                  y_label: str ='Marginal Density',
                  plot_prior: bool = True,
                  prior_color: Union[str, List[float], np.ndarray] = '#B2B2B2',  # light gray
                  plot_estimate: bool = True):
    """ Plots the marginal for a single dimension.

    Args:
        result: should be a result struct from the main psignifit routine
        dim: The parameter to plot. 'threshold', 'width', 'lambda', 'gamma', 'eta'
    """
    if ax is None:
        ax = plt.gca()
    if parameter not in result.marginal_posterior_values:
        raise ValueError(f'Expects parameter {parameter} in {{{result.marginal_posterior_values.keys()}}}')

    marginal = result.marginal_posterior_values[parameter]
    if marginal is None:
        raise ValueError(f'Parameter {parameter} was fixed during optimization. No marginal to plot.')

    x_label = _parameter_label(parameter)

    x = np.asarray(result.parameter_values[parameter])
    if plot_estimate:
        CIs = np.asarray(result.confidence_intervals[parameter])
        for CI in CIs:
            ci_x = np.r_[CI[0], x[(x >= CI[0]) & (x <= CI[1])], CI[1]]
            ax.fill_between(ci_x, np.zeros_like(ci_x), np.interp(ci_x, x, marginal), color=line_color, alpha=0.5)

        param_value = result.parameter_estimate[parameter]
        ax.plot([param_value] * 2, [0, np.interp(param_value, x, marginal)], color='#000000')

    if plot_prior:
        ax.plot(x, result.prior_values[parameter], ls='--', color=prior_color, clip_on=False)

    ax.plot(x, marginal, lw=line_width, c=line_color, clip_on=False)
    ax.set_xlabel(x_label)
    ax.set_ylabel(y_label)
    ax.spines[['top', 'right']].set_visible(False)

    return ax


def _parameter_label(parameter):
    label_defaults = {'threshold': 'Threshold', 'width': 'Width',
                      'lambda': '\u03BB', 'gamma': '\u03B3', 'eta': '\u03B7'}
    return label_defaults[parameter]


def plot_prior(result: Result,
               line_color: Union[str, List[float], np.ndarray] = '#0069AA',  # blue
               line_width: float = 2,
               marker_size: float = 30):
    """ Plot the priors on the different parameters.

    The coloured psychometric functions correspond to the 0%, 25%, 75% and 100%
    quantiles of the prior.
    """
    data = result.data
    params = result.parameter_values
    priors = result.prior_values
    sigmoid = result.configuration.make_sigmoid()

    colors = ['k', [1, 200 / 255, 0], 'r', 'b', 'g']
    stimulus_range = result.configuration.stimulus_range
    if stimulus_range is None:
        stimulus_range = [data[:, 0].min(), data[:, 0].max()]
    width = stimulus_range[1] - stimulus_range[0]
    stimulus_range = [stimulus_range[0] - .5 * width , stimulus_range[1] + .5 * width]

    titles = {'threshold': 'Threshold m',
              'width': 'Width w',
              'lambda': r'Lapse Rate $\lambda$'}

    parameter_keys = ['threshold', 'width', 'lambda']
    sigmoid_x = np.linspace(stimulus_range[0], stimulus_range[1], 10000)
    sigmoid_params = {param: result.parameter_estimate[param] for param in parameter_keys}
    for i, param in enumerate(parameter_keys):
        prior_x = params[param]
        weights = convolve(np.diff(prior_x), np.array([0.5, 0.5]))
        cumprior = np.cumsum(priors[param] * weights)
        x_percentiles = [result.parameter_estimate[param], min(prior_x), prior_x[-cumprior[cumprior >= .25].size],
                         prior_x[-cumprior[cumprior >= .75].size], max(prior_x)]
        plt.subplot(2, 3, i + 1)
        plt.plot(params[param], priors[param], lw=line_width, c=line_color)
        plt.scatter(x_percentiles, np.interp(x_percentiles, prior_x, priors[param]), s=marker_size, c=colors)
        plt.xlabel('Stimulus Level')
        plt.ylabel('Density')
        plt.title(titles[param])

        plt.subplot(2, 3, i + 4)
        for param_value, color in zip(x_percentiles, colors):
            this_sigmoid_params = dict(sigmoid_params)
            this_sigmoid_params[param] = param_value
            plt.plot(sigmoid_x, sigmoid(sigmoid_x, **this_sigmoid_params), line_width=line_width, color=color)
        plt.plot(data[:, 0], np.zeros(data[:, 0].shape), 'k.', s=marker_size * .75)
        plt.xlabel('Stimulus Level')
        plt.ylabel('Percent Correct')


def plot_2D_margin(result: Result,
                   first_param: str,
                   second_param: str,
                   ax: matplotlib.axes.Axes = None):
    """ Constructs a 2 dimensional marginal plot of the posterior density. """
    if ax is None:
        ax = plt.gca()
    if result.posterior_mass is None:
        ValueError("Expects posterior_mass in result, got None. You could try psignifit(return_posterior=True).")

    parameter_indices = {param: i for i, param in enumerate(sorted(result.parameter_estimate.keys()))}
    other_param_ix = tuple(i for param, i in parameter_indices.items()
                           if param != first_param and param != second_param)
    marginal_2d = np.sum(result.posterior_mass, axis=other_param_ix)
    if len(marginal_2d.shape) != 2 or np.any(marginal_2d.shape == 1):
        raise ValueError(f'The marginal is not two-dimensional. Were the parameters fixed during optimization?')

    if parameter_indices[first_param] > parameter_indices[second_param]:
        (second_param, first_param) = (first_param, second_param)
    extent = [result.parameter_values[second_param][0], result.parameter_values[second_param][-1],
              result.parameter_values[first_param][0], result.parameter_values[first_param][-1]]
    ax.imshow(marginal_2d, extent=extent)
    ax.set_xlabel(_parameter_label(second_param))
    ax.set_ylabel(_parameter_label(first_param))


def plot_bias_analysis(data: np.ndarray, compare_data: np.ndarray, **kwargs) -> None:
    """ Analyse and plot 2-AFC dataset bias.

    This short analysis is used to see whether two 2AFC datasets have a bias and
    whether it can be explained with a "finger bias" (a bias in guessing).

    It runs psignifit on the datasets `data`, `compare_data`, and
    their combination. Then the corresponding psychometric functions and marginal
    posterior distributions in 1, 2, and 3 dimensions are plotted.

    Args:
         data: First dataset as expected by :func:`psignifit.psignifit`.
         compare_data: Second dataset for :func:`psignifit.psignifit`.
         kwargs: Additional configuration arguments for :func:`psignifit.psignifit`.
    """
    config = dict(experiment_type=ExperimentType.YES_NO.value,
                  bounds={'lambda': [0, .1],
                          'gamma': [.11, .89]},
                  fixed_parameters={'eta': 0},
                  grid_steps={'threshold': 40,
                              'width': 40,
                              'lambda': 40,
                              'gamma': 40,
                              'eta': 1},
                  steps_moving_bounds={'threshold': 30,
                                       'width': 30,
                                       'lambda': 20,
                                       'gamma': 20,
                                       'eta': 1},
                  priors={'gamma': lambda x: scipy.stats.beta.pdf(x, 2, 2)},
                  **kwargs)
    result_combined = psignifit(np.r_[data, compare_data], **config)
    result_data = psignifit(data, **config)
    result_compare_data = psignifit(compare_data, **config)

    plt.figure()
    ax = plt.axes([0.15, 4.35 / 6, 0.75, 1.5 / 6])

    plot_psychometric_function(result_combined, ax=ax)
    plot_psychometric_function(result_data, ax=ax, line_color=[1, 0, 0], data_color=[1, 0, 0])
    plot_psychometric_function(result_compare_data, ax=ax, line_color=[0, 0, 1], data_color=[0, 0, 1])
    plt.ylim([0, 1])

    for param in ['threshold', 'width', 'lambda', 'gamma']:
        ax = plt.axes([0.15, 3.35 / 6, 0.75, 0.5 / 6])
        plot_marginal(result_combined, param, ax=ax, plot_prior=False, line_color=[0, 0, 0])

        plot_marginal(result_data, param, ax=ax, line_color=[1, 0, 0])
        plot_marginal(result_compare_data, param, ax=ax, line_color=[0, 0, 1])
        ax.relim()
        ax.autoscale_view()<|MERGE_RESOLUTION|>--- conflicted
+++ resolved
@@ -11,7 +11,7 @@
 from ._typing import ExperimentType
 from ._result import Result
 
-<<<<<<< HEAD
+
 def plot_psychmetric_function(result: Result,  # noqa: C901, this function is too complex
                               ax: matplotlib.axes.Axes = None,
                               plot_data: bool = True,
@@ -23,19 +23,6 @@
                               x_label='Stimulus Level',
                               y_label='Proportion Correct'):
     """ Plot psychometric function fit together with the data.
-=======
-def plot_psychometric_function(result: Result,  # noqa: C901, this function is too complex
-                               ax: matplotlib.axes.Axes = None,
-                               plot_data: bool = True,
-                               plot_parameter: bool = True,
-                               data_color: Union[str, List[float], np.ndarray] = '#0069AA',  # blue
-                               line_color: Union[str, List[float], np.ndarray] = '#000000',  # black
-                               line_width: float = 2,
-                               extrapolate_stimulus: float = 0.2,
-                               x_label='Stimulus Level',
-                               y_label='Proportion Correct'):
-    """ Plot oted psychometric function with the data.
->>>>>>> 85323cf3
     """
     if ax is None:
         ax = plt.gca()
