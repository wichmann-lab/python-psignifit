# -*- coding: utf-8 -*-
from typing import Union, List

import matplotlib.pyplot as plt
import matplotlib.axes
import numpy as np
import scipy.stats
from scipy.signal import convolve

from . import psignifit
from ._typing import ExperimentType
from ._result import Result

def plot_psychmetric_function(result: Result,  # noqa: C901, this function is too complex
                              ax: matplotlib.axes.Axes = None,
                              plot_data: bool = True,
                              plot_parameter: bool = True,
                              data_color: Union[str, List[float], np.ndarray] = '#0069AA',  # blue
                              line_color: Union[str, List[float], np.ndarray] = '#000000',  # black
                              line_width: float = 2,
                              extrapolate_stimulus: float = 0.2,
                              x_label='Stimulus Level',
                              y_label='Proportion Correct'):
    """ Plot oted psychometric function with the data.
    """
<<<<<<< HEAD
    params = result.parameter_fit
=======
    if ax is None:
        ax = plt.gca()

    params = result.parameter_estimate
>>>>>>> 7c13b473
    data = np.asarray(result.data)
    config = result.configuration

    if params['gamma'] is None:
        params['gamma'] = params['lambda']
    if len(data) == 0:
        return
    data_size = 10000. / np.sum(data[:, 2])

    if ExperimentType.N_AFC == ExperimentType(config.experiment_type):
        ymin = 1. / config.experiment_choices
        ymin = min([ymin, min(data[:, 1] / data[:, 2])])
    else:
        ymin = 0

    x_data = data[:, 0]
    if plot_data:
        y_data = data[:, 1] / data[:, 2]
        size = np.sqrt(data_size / 2 * data[:, 2])
        ax.scatter(x_data, y_data, s=size, c=data_color, marker='.', clip_on=False)

    sigmoid = config.make_sigmoid()
    x = np.linspace(x_data.min(), x_data.max(), num=1000)
    x_low = np.linspace(x[0] - extrapolate_stimulus * (x[-1] - x[0]), x[0], num=100)
    x_high = np.linspace(x[-1], x[-1] + extrapolate_stimulus * (x[-1] - x[0]), num=100)
    y = sigmoid(np.r_[x_low, x, x_high], params['threshold'], params['width'])
    y = (1 - params['gamma'] - params['lambda']) * y + params['gamma']
    ax.plot(x, y[len(x_low):-len(x_high)], c=line_color, lw=line_width, clip_on=False)
    ax.plot(x_low, y[:len(x_low)], '--', c=line_color, lw=line_width, clip_on=False)
    ax.plot(x_high, y[-len(x_high):], '--', c=line_color, lw=line_width, clip_on=False)

    if plot_parameter:
        x = [params['threshold'], params['threshold']]
        y = [ymin, params['gamma'] + (1 - params['lambda'] - params['gamma']) * config.thresh_PC]
        ax.plot(x, y, '-', c=line_color)

        ax.axhline(y=1 - params['lambda'], linestyle=':', color=line_color)
        ax.axhline(y=1 - params['gamma'], linestyle=':', color=line_color)

        CI = np.asarray(result.confidence_intervals['threshold'])
        y = np.array([params['gamma'] + .5 * (1 - params['lambda'] - params['gamma'])] * 2)
        ax.plot(CI[0, :], y, c=line_color)
        ax.plot([CI[0, 0]] * 2, y + [-.01, .01], c=line_color)
        ax.plot([CI[0, 1]] * 2, y + [-.01, .01], c=line_color)

    # AXIS SETTINGS
    plt.axis('tight')
    plt.xlabel(x_label)
    plt.ylabel(y_label)
    plt.ylim([ymin, 1])
    return ax


def plot_stimulus_residuals(result: Result, ax: matplotlib.axes.Axes = None) -> matplotlib.axes.Axes:
    if ax is None:
        ax = plt.gca()
    return _plot_residuals(result.data[:, 0], 'Stimulus Level', result, ax)


def plot_block_residuals(result: Result, ax: matplotlib.axes.Axes = None) -> matplotlib.axes.Axes:
    if ax is None:
        ax = plt.gca()
    return _plot_residuals(range(result.data.shape[0]), 'Block Number', result, ax)


<<<<<<< HEAD
def _plot_residuals(x_values: np.ndarray, x_label: str, result: Result, ax: matplotlib.axes.Axes = plt.gca()):
    params = result.parameter_fit
=======
def _plot_residuals(x_values: np.ndarray, x_label: str, result: Result, ax: matplotlib.axes.Axes = None):
    if ax is None:
        ax = plt.gca()
    params = result.parameter_estimate
>>>>>>> 7c13b473
    data = result.data
    sigmoid = result.configuration.make_sigmoid()

    std_model = params['gamma'] + (1 - params['lambda'] - params['gamma']) * sigmoid(
        data[:, 0], params['threshold'], params['width'])
    deviance = data[:, 1] / data[:, 2] - std_model
    std_model = np.sqrt(std_model * (1 - std_model))
    deviance = deviance / std_model
    x = np.linspace(x_values.min(), x_values.max(), 1000)

    ax.plot(x_values, deviance, 'k.', ms=10, clip_on=False)
    linefit = np.polyfit(x_values, deviance, 1)
    ax.plot(x, np.polyval(linefit, x), 'k-', clip_on=False)
    linefit = np.polyfit(x_values, deviance, 2)
    ax.plot(x, np.polyval(linefit, x), 'k--', clip_on=False)
    linefit = np.polyfit(x_values, deviance, 3)
    ax.plot(x, np.polyval(linefit, x), 'k:', clip_on=False)

    ax.xlabel(x_label, fontsize=14)
    ax.ylabel('Deviance', fontsize=14)
    return ax


def plot_modelfit(result: Result) -> matplotlib.figure.Figure:
    """ Plot utilities to judge model fit.

    Plots some standard plots, meant to help you judge whether there are
    systematic deviations from the model. We dropped the statistical tests
    here though.

    The left plot shows the psychometric function with the data.

    The central plot shows the Deviance residuals against the stimulus level.
    Systematic deviations from 0 here would indicate that the measured data
    shows a different shape than the fitted one.

    The right plot shows the Deviance residuals against "time", e.g. against
    the order of the passed blocks. A trend in this plot would indicate
    learning/ changes in performance over time.
    """
    fig = plt.figure(figsize=(15, 5))

    ax = plt.subplot(1, 3, 1)
    plot_psychmetric_function(result, ax, plot_data=True, plot_parameter=False, extrapolate_stimulus=0)
    ax.set_title('Psychometric Function')

    ax = plt.subplot(1, 3, 2)
    plot_stimulus_residuals(result, ax)
    ax.set_title('Shape Check')

    ax = plt.subplot(1, 3, 3)
    plot_block_residuals(result, ax)
    ax.set_title('Time Dependence?')

    fig.tight_layout()
    return fig


def plot_marginal(result: Result,
                  parameter: str,
                  ax: matplotlib.axes.Axes = None,
                  line_color: Union[str, List[float], np.ndarray] = '#0069AA',  # blue
                  line_width: float = 2,
                  y_label: str ='Marginal Density',
                  plot_prior: bool = True,
                  prior_color: Union[str, List[float], np.ndarray] = '#B2B2B2',  # light gray
                  plot_estimate: bool = True):
    """ Plots the marginal for a single dimension.

    Args:
        result: should be a result struct from the main psignifit routine
        dim: The parameter to plot. 1=threshold, 2=width, 3=lambda, 4=gamma, 5=sigma
    """
    if ax is None:
        ax = plt.gca()
    if parameter not in result.marginal_posterior_values:
        raise ValueError(f'Expects parameter {parameter} in {{{result.marginal_posterior_values.keys()}}}')

    marginal = result.marginal_posterior_values[parameter]
    if marginal is None:
        raise ValueError(f'Parameter {parameter} was fixed during optimization. No marginal to plot.')

    x_label = _parameter_label(parameter)

    x = np.asarray(result.parameter_values[parameter])
    if plot_estimate:
        CIs = np.asarray(result.confidence_intervals[parameter])
        for CI in CIs:
            ci_x = np.r_[CI[0], x[(x >= CI[0]) & (x <= CI[1])], CI[1]]
            ax.fill_between(ci_x, np.zeros_like(ci_x), np.interp(ci_x, x, marginal), color=line_color, alpha=0.5)

        param_value = result.parameter_fit[parameter]
        ax.plot([param_value] * 2, [0, np.interp(param_value, x, marginal)], color=line_color)

    if plot_prior:
        ax.plot(x, result.prior_values[parameter], ls='--', color=prior_color, clip_on=False)

    ax.plot(x, marginal, lw=line_width, c=line_color, clip_on=False)
    ax.set_xlabel(x_label)
    ax.set_ylabel(y_label)

    return ax


def _parameter_label(parameter):
    label_defaults = {'threshold': 'Threshold', 'width': 'Width',
                      'lambda': r'$\lambda$', 'gamma': r'$\gamma$', 'eta': r'$\eta$'}
    try:
        plt.rcParams.update({"text.usetex": True})
        x_label = label_defaults[parameter]
    except:
        x_label = parameter.capitalize()
    return x_label


def plot_prior(result: Result,
               line_color: Union[str, List[float], np.ndarray] = '#0069AA',  # blue
               line_width: float = 2,
               marker_size: float = 30):
    """ Plot the priors on the different parameters.

    The coloured psychometric functions correspond to the 0%, 25%, 75% and 100%
    quantiles of the prior.
    """
    data = result.data
    params = result.parameter_values
    priors = result.prior_values
    sigmoid = result.configuration.make_sigmoid()

    colors = ['k', [1, 200 / 255, 0], 'r', 'b', 'g']
    stimulus_range = result.configuration.stimulus_range
    if stimulus_range is None:
        stimulus_range = [data[:, 0].min(), data[:, 0].max()]
    width = stimulus_range[1] - stimulus_range[0]
    stimulus_range = [stimulus_range[0] - .5 * width , stimulus_range[1] + .5 * width]

    titles = {'threshold': 'Threshold m',
              'width': 'Width w',
              'lambda': r'Lapse Rate $\lambda$'}

    parameter_keys = ['threshold', 'width', 'lambda']
    sigmoid_x = np.linspace(stimulus_range[0], stimulus_range[1], 10000)
    sigmoid_params = {param: result.parameter_fit[param] for param in parameter_keys}
    for i, param in enumerate(parameter_keys):
        prior_x = params[param]
        weights = convolve(np.diff(prior_x), np.array([0.5, 0.5]))
        cumprior = np.cumsum(priors[param] * weights)
        x_percentiles = [result.parameter_fit[param], min(prior_x), prior_x[-cumprior[cumprior >= .25].size],
                         prior_x[-cumprior[cumprior >= .75].size], max(prior_x)]
        plt.subplot(2, 3, i + 1)
        plt.plot(params[param], priors[param], lw=line_width, c=line_color)
        plt.scatter(x_percentiles, np.interp(x_percentiles, prior_x, priors[param]), ms=marker_size, c=colors)
        plt.xlabel('Stimulus Level')
        plt.ylabel('Density')
        plt.title(titles[param])

        plt.subplot(2, 3, i + 4)
        for param_value, color in zip(x_percentiles, colors):
            this_sigmoid_params = dict(sigmoid_params)
            this_sigmoid_params[param] = param_value
            plt.plot(sigmoid_x, sigmoid(sigmoid_x, **this_sigmoid_params), line_width=line_width, color=color)
        plt.plot(data[:, 0], np.zeros(data[:, 0].shape), 'k.', ms=marker_size * .75)
        plt.xlabel('Stimulus Level')
        plt.ylabel('Percent Correct')


def plot_2D_margin(result: Result,
                   first_param: str,
                   second_param: str,
                   ax: matplotlib.axes.Axes = None):
    """ Constructs a 2 dimensional marginal plot of the posterior density. """
    if ax is None:
        ax = plt.gca()
    if result.posterior_mass is None:
        ValueError("Expects posterior_mass in result, got None. You could try psignifit(return_posterior=True).")

    parameter_indices = {param: i for i, param in enumerate(sorted(result.parameter_fit.keys()))}
    other_param_ix = tuple(i for param, i in parameter_indices.items()
                           if param != first_param and param != second_param)
    marginal_2d = np.sum(result.posterior_mass, axis=other_param_ix)
    if len(marginal_2d.shape) != 2 or np.any(marginal_2d.shape == 1):
        raise ValueError(f'The marginal is not two-dimensional. Were the parameters fixed during optimization?')

    if parameter_indices[first_param] > parameter_indices[second_param]:
        (second_param, first_param) = (first_param, second_param)
    extent = [result.parameter_values[second_param][0], result.parameter_values[second_param][-1],
              result.parameter_values[first_param][0], result.parameter_values[first_param][-1]]
    ax.imshow(marginal_2d, extent=extent)
    ax.set_xlabel(_parameter_label(second_param))
    ax.set_ylabel(_parameter_label(first_param))


def plot_bias_analysis(data: np.ndarray, compare_data: np.ndarray, **kwargs) -> None:
    """ Analyse and plot 2-AFC dataset bias.

    This short analysis is used to see whether two 2AFC datasets have a bias and
    whether it can be explained with a "finger bias" (a bias in guessing).

    It runs psignifit on the datasets `data`, `compare_data`, and
    their combination. Then the corresponding psychometric functions and marginal
    posterior distributions in 1, 2, and 3 dimensions are plotted.

    Args:
         data: First dataset as expected by :func:`psignifit.psignifit`.
         compare_data: Second dataset for :func:`psignifit.psignifit`.
         kwargs: Additional configuration arguments for :func:`psignifit.psignifit`.
    """
    config = dict(experiment_type=ExperimentType.YES_NO.value,
                  bounds={'lambda': [0, .1],
                          'gamma': [.11, .89]},
                  fixed_parameters={'eta': 0},
                  grid_steps={'threshold': 40,
                              'width': 40,
                              'lambda': 40,
                              'gamma': 40,
                              'eta': 1},
                  steps_moving_bounds={'threshold': 30,
                                       'width': 30,
                                       'lambda': 20,
                                       'gamma': 20,
                                       'eta': 1},
                  priors={'gamma': lambda x: scipy.stats.beta.pdf(x, 2, 2)},
                  **kwargs)
    result_combined = psignifit(np.r_[data, compare_data], **config)
    result_data = psignifit(data, **config)
    result_compare_data = psignifit(compare_data, **config)

    plt.figure()
    ax = plt.axes([0.15, 4.35 / 6, 0.75, 1.5 / 6])

    plot_psychmetric_function(result_combined, ax=ax)
    plot_psychmetric_function(result_data, ax=ax, line_color=[1, 0, 0], data_color=[1, 0, 0])
    plot_psychmetric_function(result_compare_data, ax=ax, line_color=[0, 0, 1], data_color=[0, 0, 1])
    plt.ylim([0, 1])

    for param in ['threshold', 'width', 'lambda', 'gamma']:
        ax = plt.axes([0.15, 3.35 / 6, 0.75, 0.5 / 6])
        plot_marginal(result_combined, param, ax=ax, plot_prior=False, line_color=[0, 0, 0])

        plot_marginal(result_data, param, ax=ax, line_color=[1, 0, 0])
        plot_marginal(result_compare_data, param, ax=ax, line_color=[0, 0, 1])
        ax.relim()
        ax.autoscale_view()<|MERGE_RESOLUTION|>--- conflicted
+++ resolved
@@ -23,14 +23,11 @@
                               y_label='Proportion Correct'):
     """ Plot oted psychometric function with the data.
     """
-<<<<<<< HEAD
+    if ax is None:
+        ax = plt.gca()
+
     params = result.parameter_fit
-=======
-    if ax is None:
-        ax = plt.gca()
-
-    params = result.parameter_estimate
->>>>>>> 7c13b473
+
     data = np.asarray(result.data)
     config = result.configuration
 
@@ -96,15 +93,11 @@
     return _plot_residuals(range(result.data.shape[0]), 'Block Number', result, ax)
 
 
-<<<<<<< HEAD
-def _plot_residuals(x_values: np.ndarray, x_label: str, result: Result, ax: matplotlib.axes.Axes = plt.gca()):
+def _plot_residuals(x_values: np.ndarray, x_label: str, result: Result, ax: matplotlib.axes.Axes = None):
+    if ax is None:
+        ax = plt.gca()
     params = result.parameter_fit
-=======
-def _plot_residuals(x_values: np.ndarray, x_label: str, result: Result, ax: matplotlib.axes.Axes = None):
-    if ax is None:
-        ax = plt.gca()
-    params = result.parameter_estimate
->>>>>>> 7c13b473
+
     data = result.data
     sigmoid = result.configuration.make_sigmoid()
 
