--- conflicted
+++ resolved
@@ -127,26 +127,16 @@
                   data=data)
 
 
-<<<<<<< HEAD
-def _warn_common_data_mistakes(levels, ntrials, pool_max_blocks) -> None:
-    """ Raise warnings for common mistakes.
-=======
 def _warn_common_data_mistakes(levels, ntrials, has_user_stimulus_range, pool_max_blocks) -> None:
     """ Show warnings for common mistakes.
->>>>>>> f523ee25
 
     Checks for too many blocks and too few trials.
     The warnings recommend to use pooling or to manually specify stimulus ranges.
 
     Args:
-<<<<<<< HEAD
         levels: Array of stimulus level per block
         ntrials: Array of trial numbers per block
-=======
-        level: Array of stimulus level per block
-        ntrial: Array of trial numbers per block
         has_user_stimulus_range: User configured the stimulus range
->>>>>>> f523ee25
         pool_max_blocks: Maximum number of blocks until print of pool warning.
     """
     if ntrials.max() == 1:
