# -*- coding: utf-8 -*-

import warnings
from typing import Dict

import numpy as np

from . import priors as _priors
from . import sigmoids
from .bounds import parameter_bounds
from .configuration import Configuration
from .getConfRegion import confidence_intervals
from .likelihood import posterior_grid, max_posterior
from .result import Result
from .typing import ParameterBounds, Prior
from .utils import (integral_weights, PsignifitException, normalize, get_grid, check_data)


def psignifit(data, conf=None, **kwargs):
    """
    Main function for fitting psychometric functions function

    This function is the user interface for fitting psychometric functions to data.

    pass your data in the n x 3 matrix of the form:
    [x-value, number correct, number of trials]

    options should be a dictionary in which you set the options for your fit.
    You can find a full overview over the options in demo002

    The result of this function is a dictionary, which contains all information the
    program produced for your fit. You can pass this as whole to all further
    processing function provided with psignifit. Especially to the plot functions.
    You can find an explanation for all fields of the result in demo006

    To get an introduction to basic usage start with demo001
    """
    if conf is None:
        conf = Configuration(**kwargs)
    elif len(kwargs) > 0:
        # user shouldn't specify a conf object *and* kwargs simultaneously
        raise PsignifitException(
            "Can't handle conf together with other keyword arguments!")

<<<<<<< HEAD
    sigmoid = conf.make_sigmoid()
    data = _check_data(data, verbose=conf.verbose, logspace=sigmoid.logspace,
                       has_user_stimulus_range=conf.stimulus_range is not None)
=======
    sigmoid = sigmoids.sigmoid_by_name(conf.sigmoid, PC=conf.thresh_PC, alpha=conf.width_alpha)
    data = check_data(data, logspace=sigmoid.logspace)
>>>>>>> e1157c68
    levels, ntrials = data[:, 0], data[:, 2]
    if conf.verbose:
        _warn_common_data_mistakes(levels, ntrials, has_user_stimulus_range=conf.stimulus_range is not None,
                                   pool_max_blocks=conf.pool_max_blocks)

    stimulus_range = conf.stimulus_range
    if stimulus_range is None:
        stimulus_range = (levels.min(), levels.max())
    if sigmoid.logspace:
        stimulus_range = (np.log(stimulus_range[0]), np.log(stimulus_range[1]))
        levels = np.log(levels)

    width_min = conf.width_min
    if width_min is None:
        if conf.stimulus_range is None:
            width_min = np.diff(np.unique(levels)).min()
        else:
            # For user specified stimulus range, use very conservative estimate of width_min.
            # https: // en.wikipedia.org / wiki / Unit_in_the_last_place
            width_min = 100 * np.spacing(stimulus_range[1])

    priors = _priors.default_priors(stimulus_range, width_min, conf.width_alpha,
                                    conf.beta_prior, thresh_PC=conf.thresh_PC)
    if conf.priors is not None:
        priors.update(conf.priors)
    _priors.check_priors(priors, stimulus_range, width_min)

    bounds = parameter_bounds(wmin=width_min, etype=conf.experiment_type, srange=stimulus_range,
                              alpha=conf.width_alpha, echoices=conf.experiment_choices)
    if conf.bounds is not None:
        bounds.update(conf.bounds)
    if conf.fixed_parameters is not None:
        for param, value in conf.fixed_parameters.items():
            bounds[param] = (value, value)

    # normalize priors to first choice of bounds
    for parameter, prior in priors.items():
        priors[parameter] = normalize(prior, bounds[parameter])

    fit_dict, posteriors, grid = _fit_parameters(data, bounds, priors, sigmoid, conf.steps_moving_bounds,
                                                 conf.max_bound_value, conf.grid_steps)

    grid_values = [grid_value for _, grid_value in sorted(grid.items())]
    intervals = confidence_intervals(posteriors, grid_values, conf.confP, conf.CI_method)
    intervals_dict = {param: interval_per_p.tolist()
                      for param, interval_per_p in zip(sorted(grid.keys()), intervals)}
    # take care of confidence intervals/condifence region
    # XXX FIXME: take care of post-ptocessing later
    # ''' after processing '''
    # # check that the marginals go to nearly 0 at the bounds of the grid
    # if options['verbose'] > -5:
    # ## TODO ###
    # when the marginal on the bounds not smaller than 1/1000 of the peak
    # it means that the prior of the corresponding parameter has an influence of
    # the result ( 1)prior may be too narrow, 2) you know what you are doing).
    # if they were using the default, this is a bug in the software or your data
    # are highly unusual, if they changed the defaults the error can be more verbose
    # "the choice of your prior or of your bounds has a significant influence on the
    # confidence interval widths and or the max posterior_grid estimate"
    # ########
    # if result['marginals'][0][0] * result['marginalsW'][0][0] > .001:
    # warnings.warn('psignifit:boundWarning\n'\
    # 'The marginal for the threshold is not near 0 at the lower bound.\n'\
    # 'This indicates that smaller Thresholds would be possible.')
    # if result['marginals'][0][-1] * result['marginalsW'][0][-1] > .001:
    # warnings.warn('psignifit:boundWarning\n'\
    # 'The marginal for the threshold is not near 0 at the upper bound.\n'\
    # 'This indicates that your data is not sufficient to exclude much higher thresholds.\n'\
    # 'Refer to the paper or the manual for more info on this topic.')
    # if result['marginals'][1][0] * result['marginalsW'][1][0] > .001:
    # warnings.warn('psignifit:boundWarning\n'\
    # 'The marginal for the width is not near 0 at the lower bound.\n'\
    # 'This indicates that your data is not sufficient to exclude much lower widths.\n'\
    # 'Refer to the paper or the manual for more info on this topic.')
    # if result['marginals'][1][-1] * result['marginalsW'][1][-1] > .001:
    # warnings.warn('psignifit:boundWarning\n'\
    # 'The marginal for the width is not near 0 at the lower bound.\n'\
    # 'This indicates that your data is not sufficient to exclude much higher widths.\n'\
    # 'Refer to the paper or the manual for more info on this topic.')

    # result['timestamp'] = _dt.datetime.now().strftime("%Y-%m-%d %H:%M:%S")

    # if options['instantPlot']:
    # plot.plotPsych(result)

    return Result(sigmoid_parameters=fit_dict,
                  configuration=conf,
                  confidence_intervals=intervals_dict,
                  posterior=posteriors)


def _warn_common_data_mistakes(levels, ntrials, has_user_stimulus_range, pool_max_blocks) -> None:
    """ Show warnings for common mistakes.

    Checks for too many blocks and too few trials.
    The warnings recommend to use pooling or to manually specify stimulus ranges.

    Args:
        level: Array of stimulus level per block
        ntrial: Array of trial numbers per block
        has_user_stimulus_range: User configured the stimulus range
        pool_max_blocks: Maximum number of blocks until print of pool warning.
    Returns:
        None
    """
    if ntrials.max() == 1:
        warnings.warn("All blocks in data have only 1 trial.\n"
                      "To avoid problems during fitting, consider aggregating blocks of same stimulus level using "
                      "psignifit.pool_blocks(data).")
    if len(levels) > pool_max_blocks:
        warnings.warn(f"Expects at most {pool_max_blocks} blocks in data, got {len(levels)}.\n"
                      "To save fitting time, consider aggregating blocks of same stimulus level "
                      "psignifit.pool_blocks(data).\n"
                      "Hide this warning by increasing conf.pool_max_blocks.")
    # warning if many blocks were measured
    if len(levels) >= 25 and not has_user_stimulus_range:
        warnings.warn(f"""The data you supplied contained {len(levels)}>= 25 stimulus levels.
            Did you sample adaptively?
            If so please specify a range which contains the whole psychometric function in
            conf.stimulus_range.
            An appropriate prior prior will be then chosen. For now we use the standard
            heuristic, assuming that the psychometric function is covered by the stimulus
            levels,which is frequently invalid for adaptive procedures!""")
    if ntrials.max() <= 5 and not has_user_stimulus_range:
        warnings.warn("""All provided data blocks contain <= 5 trials.
            Did you sample adaptively?
            If so please specify a range which contains the whole psychometric function in
            conf.stimulus_range.
            An appropriate prior prior will be then chosen. For now we use the standard
            heuristic, assuming that the psychometric function is covered by the stimulus
            levels, which is frequently invalid for adaptive procedures!""")


def _fit_parameters(data: np.ndarray, bounds: ParameterBounds,
                    priors: Dict[str, Prior], sigmoid: sigmoids.Sigmoid,
                    steps_moving_bounds: Dict[str, int], max_bound_value: float,
                    grid_steps: Dict[str, int]) -> Dict[str, float]:
    """ Fit sigmoid parameters in a three step procedure. """
    # do first sparse grid posterior_grid evaluation
    grid = get_grid(bounds, steps_moving_bounds)
    posteriors_sparse, grid_max = posterior_grid(data, sigmoid=sigmoid, priors=priors, grid=grid)
    # indices on the grid of the volumes that contribute more than `tol` to the overall integral
    mask = np.nonzero(posteriors_sparse >= max_bound_value)
    for idx, parm in enumerate(sorted(bounds.keys())):
        pgrid = grid[parm]
        # get the indeces for this parameter's axis and sort it
        axis = np.sort(mask[idx])
        # new bounds are the extrema of this axis, but enlarged of one element
        # in both directions
        left = max(0, axis[0] - 1)
        right = min(axis[-1] + 1, len(pgrid) - 1)
        # update the bounds
        bounds[parm] = (pgrid[left], pgrid[right])
    # do dense grid posterior_grid evaluation
    grid = get_grid(bounds, grid_steps)
    posteriors, grid_max = posterior_grid(data, sigmoid=sigmoid, priors=priors, grid=grid)
    print('fit0', grid_max)
    fixed_param = {}
    for parm_name, parm_values in grid.items():
        if parm_values is None:
            fixed_param[parm_name] = parm_values
        elif len(parm_values) <= 1:
            fixed_param[parm_name] = parm_values[0]
    fit_dict = max_posterior(data, param_init=grid_max, param_fixed=fixed_param, sigmoid=sigmoid, priors=priors)
<<<<<<< HEAD


    return fit_dict, posteriors, grid


def _check_data(data: np.ndarray, verbose: bool, logspace: bool, has_user_stimulus_range: bool) -> np.ndarray:
    """ Check data format, type and range.

    Args:
        data: The data matrix with columns levels, number of correct and number of trials
        verbose: Print warnings
        logspace: Data should be used logarithmically
        is_user_stimulus_range: User configured the stimulus range
    Returns:
        data as float numpy array
    """
    data = np.asarray(data, dtype=float)
    if len(data.shape) != 2 and data.shape[1] != 3:
        raise PsignifitException("Expects data to be two dimensional with three columns, got {data.shape = }")
    levels, ncorrect, ntrials = data[:, 0], data[:, 1], data[:, 2]

    # levels should show some variance
    if levels.max() == levels.min():
        raise PsignifitException('Your stimulus levels are all identical.'
                                 ' They can not be fitted by a sigmoid!')
    # ncorrect and ntrials should be integers
    if not np.allclose(ncorrect, ncorrect.astype(int)):
        raise PsignifitException(
            'The number correct column contains non integer'
            ' numbers!')
    if not np.allclose(ntrials, ntrials.astype(int)):
        raise PsignifitException('The number of trials column contains non'
                                 ' integer numbers!')
    if logspace and levels.min() <= 0:
        raise PsignifitException(f'Sigmoid {data.sigmoid} expects positive stimulus level data.')

    # warning if many blocks were measured
    if verbose and len(levels) >= 25 and not has_user_stimulus_range:
        warnings.warn(f"""The data you supplied contained {len(levels)}>= 25 stimulus levels.
            Did you sample adaptively?
            If so please specify a range which contains the whole psychometric function in
            conf.stimulus_range.
            An appropriate prior prior will be then chosen. For now we use the standard
            heuristic, assuming that the psychometric function is covered by the stimulus
            levels,which is frequently invalid for adaptive procedures!""")

    if verbose and ntrials.max() <= 5 and not has_user_stimulus_range:
        warnings.warn("""All provided data blocks contain <= 5 trials.
            Did you sample adaptively?
            If so please specify a range which contains the whole psychometric function in
            conf.stimulus_range.
            An appropriate prior prior will be then chosen. For now we use the standard
            heuristic, assuming that the psychometric function is covered by the stimulus
            levels, which is frequently invalid for adaptive procedures!""")
    return data
=======
    return fit_dict
>>>>>>> e1157c68
<|MERGE_RESOLUTION|>--- conflicted
+++ resolved
@@ -42,14 +42,9 @@
         raise PsignifitException(
             "Can't handle conf together with other keyword arguments!")
 
-<<<<<<< HEAD
     sigmoid = conf.make_sigmoid()
-    data = _check_data(data, verbose=conf.verbose, logspace=sigmoid.logspace,
-                       has_user_stimulus_range=conf.stimulus_range is not None)
-=======
-    sigmoid = sigmoids.sigmoid_by_name(conf.sigmoid, PC=conf.thresh_PC, alpha=conf.width_alpha)
     data = check_data(data, logspace=sigmoid.logspace)
->>>>>>> e1157c68
+
     levels, ntrials = data[:, 0], data[:, 2]
     if conf.verbose:
         _warn_common_data_mistakes(levels, ntrials, has_user_stimulus_range=conf.stimulus_range is not None,
@@ -214,62 +209,5 @@
         elif len(parm_values) <= 1:
             fixed_param[parm_name] = parm_values[0]
     fit_dict = max_posterior(data, param_init=grid_max, param_fixed=fixed_param, sigmoid=sigmoid, priors=priors)
-<<<<<<< HEAD
-
 
     return fit_dict, posteriors, grid
-
-
-def _check_data(data: np.ndarray, verbose: bool, logspace: bool, has_user_stimulus_range: bool) -> np.ndarray:
-    """ Check data format, type and range.
-
-    Args:
-        data: The data matrix with columns levels, number of correct and number of trials
-        verbose: Print warnings
-        logspace: Data should be used logarithmically
-        is_user_stimulus_range: User configured the stimulus range
-    Returns:
-        data as float numpy array
-    """
-    data = np.asarray(data, dtype=float)
-    if len(data.shape) != 2 and data.shape[1] != 3:
-        raise PsignifitException("Expects data to be two dimensional with three columns, got {data.shape = }")
-    levels, ncorrect, ntrials = data[:, 0], data[:, 1], data[:, 2]
-
-    # levels should show some variance
-    if levels.max() == levels.min():
-        raise PsignifitException('Your stimulus levels are all identical.'
-                                 ' They can not be fitted by a sigmoid!')
-    # ncorrect and ntrials should be integers
-    if not np.allclose(ncorrect, ncorrect.astype(int)):
-        raise PsignifitException(
-            'The number correct column contains non integer'
-            ' numbers!')
-    if not np.allclose(ntrials, ntrials.astype(int)):
-        raise PsignifitException('The number of trials column contains non'
-                                 ' integer numbers!')
-    if logspace and levels.min() <= 0:
-        raise PsignifitException(f'Sigmoid {data.sigmoid} expects positive stimulus level data.')
-
-    # warning if many blocks were measured
-    if verbose and len(levels) >= 25 and not has_user_stimulus_range:
-        warnings.warn(f"""The data you supplied contained {len(levels)}>= 25 stimulus levels.
-            Did you sample adaptively?
-            If so please specify a range which contains the whole psychometric function in
-            conf.stimulus_range.
-            An appropriate prior prior will be then chosen. For now we use the standard
-            heuristic, assuming that the psychometric function is covered by the stimulus
-            levels,which is frequently invalid for adaptive procedures!""")
-
-    if verbose and ntrials.max() <= 5 and not has_user_stimulus_range:
-        warnings.warn("""All provided data blocks contain <= 5 trials.
-            Did you sample adaptively?
-            If so please specify a range which contains the whole psychometric function in
-            conf.stimulus_range.
-            An appropriate prior prior will be then chosen. For now we use the standard
-            heuristic, assuming that the psychometric function is covered by the stimulus
-            levels, which is frequently invalid for adaptive procedures!""")
-    return data
-=======
-    return fit_dict
->>>>>>> e1157c68
