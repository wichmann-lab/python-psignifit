# -*- coding: utf-8 -*-

import os as _os
import sys as _sys
from functools import partial

import numpy as np
import datetime as _dt
import warnings
from copy import deepcopy as _deepcopy
import scipy
import scipy.optimize as spo

from . import priors as _priors
from .conf import Conf
from . import sigmoids
from .likelihood import likelihood, log_likelihood, PARM_ORDER, get_optm_llh
from .borders import set_borders
from .utils import (norminv, norminvg, t1icdf, pool_data, nd_integrate,
                    PsignifitException, normalize, get_grid)

from .gridSetting import gridSetting
from .getWeights import getWeights
from .getConfRegion import getConfRegion
from .getSeed import getSeed
from .marginalize import marginalize
from .getSigmoidHandle import getSigmoidHandle

from . import psigniplot as plot


def psignifit(data, conf=None, **kwargs):
    """
    main function for fitting psychometric functions
    function result=psignifit(data,options)
    This function is the user interface for fitting psychometric functions to data.

    pass your data in the n x 3 matrix of the form:
    [x-value, number correct, number of trials]

    options should be a dictionary in which you set the options for your fit.
    You can find a full overview over the options in demo002

    The result of this function is a dictionary, which contains all information the
    program produced for your fit. You can pass this as whole to all further
    processing function provided with psignifit. Especially to the plot functions.
    You can find an explanation for all fields of the result in demo006

    To get an introduction to basic usage start with demo001
    """
    if conf is None:
        conf = Conf(**kwargs)
    elif len(kwargs) > 0:
        # user shouldn't specify a conf object *and* kwargs simultaneously
        raise PsignifitException(
        "Can't handle conf together with other keyword arguments!")

    verbose = conf.verbose

    data = np.asarray(data, dtype=float)

    # check that the data are plausible
    levels, ncorrect, ntrials = data[:,0], data[:,1], data[:,2]

    # levels should show some variance
    if levels.max() == levels.min():
        raise PsignifitException('Your stimulus levels are all identical.'
                                 ' They can not be fitted by a sigmoid!')

    # ncorrect and ntrials should be integers
    if not np.allclose(ncorrect, ncorrect.astype(int)):
        raise PsignifitException('The number correct column contains non integer'
                                 ' numbers!')

    if not np.allclose(ntrials, ntrials.astype(int)):
        raise PsignifitException('The number of trials column contains non'
                                 ' integer numbers!')

    # options
<<<<<<< HEAD

    #if options['expType'] in ['2AFC', '3AFC', '4AFC']:
    #    options['expN'] = int(float(options['expType'][0]))
    #    options['expType'] = 'nAFC'

    #if options['expType'] == 'nAFC' and not('expN' in options.keys()):
    #    raise ValueError('For nAFC experiments please also pass the number of alternatives (options.expN)')

    # log space sigmoids
    # we fit these functions with a log transformed physical axis
    # This is because it makes the paramterization easier and also the priors
    # fit our expectations better then.
    # The flag is needed for the setting of the parameter bounds in setBorders

    # options['sigmoidName'] in ['Weibull','logn','weibull']:
    #        options['logspace'] = 1
    #        assert min(data[:,0]) > 0, 'The sigmoid you specified is not defined for negative data points!'
    #else:
    #    options['logspace'] = 0

    # stimulus range settings
    stimulus_range = conf.stimulus_range
    if stimulus_range is None:
        # derive the stimulus range from the data
        stimulus_range = (levels.min(), levels.max())
    if conf._logspace:
        # change it to logspace if needed
        stimulus_range = (np.log(stimulus_range[0]), np.log(stimulus_range[1]))

    # width_min is the minimum difference between two different stimulus levels
    width_min = conf.width_min
    if width_min is None:
        # if it wasn't overriden by the user, derive it from the data
        if conf.stimulus_range is None:
            # if the stimulus range is spanned by the input data
            if conf._logspace:
                width_min = np.diff(np.unique(np.log(levels))).min()
=======
        
    if not('optionsIn' in locals()): 
        options = dict()
    else:
        options = _deepcopy(optionsIn)

    if not('sigmoidName' in options.keys()):
        options['sigmoidName'] = 'norm'
    
    if not('expType' in options.keys()):
        options['expType'] = 'YesNo'

    if not('estimateType' in options.keys()):
        options['estimateType'] = 'MAP'

    if not('confP' in options.keys()):
        options['confP'] = [.95, .9, .68]
        
    if not('instantPlot' in options.keys()):
        options['instantPlot'] = 0
        
    if not('maxBorderValue' in options.keys()):
        options['maxBorderValue'] = .00001
        
    if not('moveBorders' in options.keys()):
        options['moveBorders'] = 1
        
    if not('dynamicGrid' in options.keys()):
        options['dynamicGrid'] = 0
        
    if not('widthalpha' in options.keys()):
        options['widthalpha'] = .05
        
    if not('threshPC' in options.keys()):
        options['threshPC'] = .5

    if not('CImethod' in options.keys()):
        options['CImethod'] = 'percentiles'

    if not('gridSetType' in options.keys()):
        options['gridSetType'] = 'cumDist'
        
    if not( 'fixedPars' in options.keys()):
        options['fixedPars'] = np.ones(5)*np.nan
    elif len(options['fixedPars'].shape)>1:
        options['fixedPars'] = np.squeeze(options['fixedPars'])
    if not('nblocks' in options.keys()):
        options['nblocks'] = 25
    
    if not('useGPU' in options.keys()):
        options['useGPU'] = 0
    
    if not('poolMaxGap' in options.keys()):
        options['poolMaxGap'] = np.inf
    
    if not('poolMaxLength' in options.keys()):
        options['poolMaxLength'] = np.inf
    
    if not('poolxTol' in options.keys()):
        options['poolxTol'] = 0
    
    if not('betaPrior' in options.keys()):
        options['betaPrior'] = 10
    
    if not('verbose' in options.keys()):
        options['verbose'] = 0
        
    if not('stimulusRange' in options.keys()):
        options['stimulusRange'] = 0
        
    if not('fastOptim' in options.keys()):
        options['fastOptim'] = False
    
    if options['expType'] in ['2AFC', '3AFC', '4AFC']:            
        options['expN'] = int(float(options['expType'][0]))
        options['expType'] = 'nAFC'

    if options['expType'] == 'nAFC' and not('expN' in options.keys()):
        raise ValueError('For nAFC experiments please also pass the number of alternatives (options.expN)')
    
    if options['expType'] == 'YesNo':
        if not('stepN' in options.keys()):
            options['stepN'] = [40,40,20,20,20]
        if not('mbStepN' in options.keys()):
            options['mbStepN'] = [25,30, 10,10,15]
    elif options['expType'] == 'nAFC' or options['expType'] == 'equalAsymptote':
        if not('stepN' in options.keys()):
            options['stepN'] = [40,40,20,1,20]
        if not('mbStepN' in options.keys()):
            options['mbStepN'] = [30,40,10,1,20]
    else:
        raise ValueError('You specified an illegal experiment type')
    
    assert (max(data[:,0]) - min(data[:,0]) > 0), 'Your data does not have variance on the x-axis! This makes fitting impossible'
                 
                     
    '''
    log space sigmoids
    we fit these functions with a log transformed physical axis
    This is because it makes the paramterization easier and also the priors
    fit our expectations better then.
    The flag is needed for the setting of the parameter bounds in setBorders
    '''
    
    if options['sigmoidName'] in ['Weibull','logn','weibull']:
            options['logspace'] = 1
            assert min(data[:,0]) > 0, 'The sigmoid you specified is not defined for negative data points!'
    else:
        options['logspace'] = 0
        
    #if range was not given take from data
    if len(np.ravel(options['stimulusRange'])) <=1 :
        if options['logspace']:
            options['stimulusRange'] = np.array(np.log([min(data[:,0]),max(data[:,0])]))
        else :
            options['stimulusRange'] = np.array([min(data[:,0]),max(data[:,0])])

        stimRangeSet = False
    else:
        stimRangeSet = True
        if options['logspace']:
            options['stimulusRange'] = np.log(options['stimulusRange'])
    

    if not('widthmin' in options.keys()):
        if len(np.unique(data[:,0])) >1 and not(stimRangeSet):
            if options['logspace']:
                options['widthmin']  = min(np.diff(np.sort(np.unique(np.log(data[:,0])))))
>>>>>>> 3f0d9f35
            else:
                width_min = np.diff(np.unique(levels)).min()
        else:
            # if the stimulus range was set manually, we can not derive width_min
            # from the data, so we will instead use a very conservative estimate,
            # i.e. 100 ULP from the largest end of the stimulus range
            # for ULP, see https://en.wikipedia.org/wiki/Unit_in_the_last_place
            width_min = 100*np.spacing(stimulus_range[1])

    # get priors
    #if options['threshPC'] != .5 and not(hasattr(options, 'priors')):
    #    warnings.warn('psignifit:TresholdPCchanged\n'\
    #        'You changed the percent correct corresponding to the threshold\n')

    #if not('priors' in options.keys()):
    #    options['priors'] = _p.getStandardPriors(data, options)
    #else:
    #
    #    priors = _p.getStandardPriors(data, options)
    #
    #    for ipar in range(5):
    #        if not(hasattr(options['priors'][ipar], '__call__')):
    #            options['priors'][ipar] = priors[ipar]
    #
    #    p.checkPriors(data, options)
    width_alpha = conf.width_alpha
    if conf.priors is None:
        priors = {
        'threshold': partial(_priors.pthreshold, st_range=stimulus_range),
        'width': partial(_priors.pwidth, wmin=width_min,
                                        wmax=stimulus_range[1]-stimulus_range[0],
                                        alpha=width_alpha),
        'lambda': _priors.plambda,
        'gamma': _priors.pgamma,
        'eta' : partial(_priors.peta, k=conf.beta_prior),
        }
    else:
        # will take care of user-specified priors later!
        #XXX TODO!
        raise NotImplementedError

    # sigmoid
    sigmoid = getattr(sigmoids, conf.sigmoid)
    # fix thresh_PC and width_alpha parameters for the sigmoid
    sigmoid = partial(sigmoid, PC=conf.thresh_PC, alpha=conf.width_alpha)

    #warning if many blocks were measured
    if verbose and len(levels) >= 25 and not conf.stimulus_range:
        print(
f"""The data you supplied contained {len(levels)}>= 25 stimulus levels.
Did you sample adaptively?
If so please specify a range which contains the whole psychometric function in
conf.stimulus_range.
An appropriate prior prior will be then chosen. For now we use the standard
heuristic, assuming that the psychometric function is covered by the stimulus
levels,which is frequently invalid for adaptive procedures!""")

    if verbose and ntrials.max() <= 5 and not conf.stimulus_range:
        print(
"""All provided data blocks contain <= 5 trials.
Did you sample adaptively?
If so please specify a range which contains the whole psychometric function in
conf.stimulus_range.
An appropriate prior prior will be then chosen. For now we use the standard
heuristic, assuming that the psychometric function is covered by the stimulus
levels, which is frequently invalid for adaptive procedures!""")

    if verbose and ntrials.max() == 1 or len(levels) > conf.pool_max_blocks:
        print(
"""Pooling data, to avoid problems with n=1 blocks or to save time fitting
because you have more than 25 blocks.
You can force acceptance of your blocks by increasing conf.pool_max_blocks""")
        data = pool_data(data, xtol=conf.pool_xtol, max_gap=conf.pool_max_gap,
                               max_length=conf.pool_max_length)

    # borders of integration
    exp_type = conf.experiment_type
    borders = set_borders(data, wmin=width_min, etype=exp_type,
                          srange=stimulus_range, alpha=width_alpha)

    # override at user request
    if conf.borders is not None:
        borders.update(conf.borders)

    # XXX FIXME: take care of fixed parameters later!
    ##### plan would be to just define left_border=right_border
    # border_idx = np.where(np.isnan(options['fixedPars']) == False);
    # print(border_idx)
    # if (border_idx[0].size > 0):
        # options['borders'][border_idx[0],0] = options['fixedPars'][border_idx[0]]
        # options['borders'][border_idx[0],1] = options['fixedPars'][border_idx[0]]

    # normalize priors to first choice of borders
    for parameter, prior in priors.items():
        priors[parameter] = normalize(prior, borders[parameter])


    # do first sparse grid likelihood evaluation
    grid = get_grid(borders, conf.steps_moving_borders)
    llh_sparse, llh_max, llh_max_idx, grid_max  = likelihood(data, sigmoid=sigmoid,
                                                         priors=priors, grid=grid)
    print('\nsparsegrid logmax', llh_max)

    # normalize the likelihood
    integral, weights = nd_integrate(llh_sparse, [grid[parm] for parm in PARM_ORDER ])
    llh_sparse /= integral
    #FIXME: maybe we don't need the nd_integrate function, because here we are
    # we are doing part of the same work again...
    # - integral under each grid point
    #     ###TODO!!!###
    #     new_tol = (old_told*grid_1*grid_2*grid_3)/(grid_1*grid_2*grid_3)
    #     set a minimum though, should never be less than 1e-05
    tol = conf.max_border_value
    volumes = llh_sparse*weights
    # indices on the grid of the volumes that contribute more than `tol` to the
    # overall integral
    mask = np.nonzero(volumes >= tol)
    for idx, parm in enumerate(PARM_ORDER):
        pgrid = grid[parm]
        # get the indeces for this parameter's axis and sort it
        axis = np.sort(mask[idx])
        # new borders are the extrema of this axis, but enlarged of one element
        # in both directions
        left = max(0, axis[0]-1)
        right = min(axis[-1]+1, len(pgrid)-1)
        # update the borders
        borders[parm] = (pgrid[left], pgrid[right])

    # do dense grid likelihood evaluation
    grid = get_grid(borders, conf.grid_steps)

    llh, llh_max, llh_max_idx, grid_max = likelihood(data, sigmoid=sigmoid,
                                                     priors=priors, grid=grid)

    print('logmax', llh_max)
    print('fit0', grid_max)
    optm_likelihood, fixed = get_optm_llh(data, sigmoid=sigmoid, priors=priors, grid=grid)
    # start optimization at the maximum of the llh on the grid -> grid_max
    # remove fixed parameters, so that the optimization doesn't touch them
    for fidx, fval in fixed:
        grid_max.pop(fidx)

    fit = list(spo.fmin(optm_likelihood, grid_max, disp=False))

    for fidx, fval in fixed:
        fit.insert(fidx, fval)
    #bounds = [borders[parm] for parm in parm_order]
    #print(bounds)
    # fit = spo.minimize(optm_likelihood, grid_max, method='SLSQP', bounds=bounds,
                 # options={'disp':True})

    print('fit', list(fit))

    # to verify that the differences here are not relevant,
    # the thing to do is to calculare the confidence interval, and then
    # verify that the difference is well within the confidence interval, let's
    # say 1/3 of it
    fit_heiko = [0.0046448472488663396, 0.004683837353547434, 1.0676339572811912e-07, 0.5, 0.00011599137494786461]
    diff_fits = [(abs(n-o)/((n+o)/2))*100 for n, o in zip(fit, fit_heiko)]
    print('rel diff (%)', diff_fits)
    print('abs diff', [abs(n-o) for n, o in zip(fit, fit_heiko)])
    fitted_parm = list(PARM_ORDER)
    fitted_parm.remove('gamma')
    print('fitted parms', fitted_parm)

    # take care of confidence intervals/condifence region


    # XXX FIXME: take care of post-ptocessing later
    # ''' after processing '''
    # # check that the marginals go to nearly 0 at the borders of the grid
    # if options['verbose'] > -5:
    ### TODO ###
    # when the marginal on the borders not smaller than 1/1000 of the peak
    # it means that the prior of the corresponding parameter has an influence of
    # the result ( 1)prior may be too narrow, 2) you know what you are doing).
    # if they were using the default, this is a bug in the software or your data
    # are highly unusual, if they changed the defaults the error can be more verbose
    # "the choice of your prior or of your borders has a significant influence on the
    # confidence interval widths and or the max likelihood estimate"
    #########
        # if result['marginals'][0][0] * result['marginalsW'][0][0] > .001:
            # warnings.warn('psignifit:borderWarning\n'\
                # 'The marginal for the threshold is not near 0 at the lower border.\n'\
                # 'This indicates that smaller Thresholds would be possible.')
        # if result['marginals'][0][-1] * result['marginalsW'][0][-1] > .001:
            # warnings.warn('psignifit:borderWarning\n'\
                # 'The marginal for the threshold is not near 0 at the upper border.\n'\
                # 'This indicates that your data is not sufficient to exclude much higher thresholds.\n'\
                # 'Refer to the paper or the manual for more info on this topic.')
        # if result['marginals'][1][0] * result['marginalsW'][1][0] > .001:
            # warnings.warn('psignifit:borderWarning\n'\
                # 'The marginal for the width is not near 0 at the lower border.\n'\
                # 'This indicates that your data is not sufficient to exclude much lower widths.\n'\
                # 'Refer to the paper or the manual for more info on this topic.')
        # if result['marginals'][1][-1] * result['marginalsW'][1][-1] > .001:
            # warnings.warn('psignifit:borderWarning\n'\
                # 'The marginal for the width is not near 0 at the lower border.\n'\
                # 'This indicates that your data is not sufficient to exclude much higher widths.\n'\
                # 'Refer to the paper or the manual for more info on this topic.')

    # result['timestamp'] = _dt.datetime.now().strftime("%Y-%m-%d %H:%M:%S")

    # if options['instantPlot']:
        # plot.plotPsych(result)

    #return results

def psignifitFast(data,options):
    """
    this uses changed settings for the fit to obtain a fast point estimate to
    your data.
    The mean estimate with these settings is very crude, the MAP estimate is
    better, but takes a bit of time for the optimization (~100 ms)
    """

    warnings.warn('You use the speed optimized version of this program. \n' \
    'This is NOT suitable for the final analysis, but meant for online analysis, adaptive methods etc. \n'  \
    'It has not been tested how good the estimates from this method are!')

    options['stepN']     = [20,20,10,10,1]
    options['mbStepN']  = [20,20,10,10,1]
    options['fixedPars'] = np.array([np.NaN,np.NaN,np.NaN,np.NaN,0.0])
    options['fastOptim'] = True

    res = psignifit(data,options)

    return res


def psignifitCore(data, options):
    """
    This is the Core processing of psignifit, call the frontend psignifit!
    function result=psignifitCore(data,options)
    Data nx3 matrix with values [x, percCorrect, NTrials]

    sigmoid should be a handle to a function, which accepts
    X,parameters as inputs and gives back a value in [0,1]. ideally
    parameters(1) should correspond to the threshold and parameters(2) to
    the width (distance containing 95% of the function.
    """

    d = len(options['borders'])
    result = {'X1D': [], 'marginals': [], 'marginalsX': [], 'marginalsW': []}

    '''Choose grid dynamically from data'''
    if options['dynamicGrid']:
        # get seed from linear regression with logit transform
        Seed = getSeed(data,options)

        # further optimize the logliklihood to obtain a good estimate of the MAP
        if options['expType'] == 'YesNo':
            calcSeed = lambda X: -_l.logLikelihood(data, options, X[0], X[1], X[2], X[3], X[4])
            Seed = scipy.optimize.fmin(func=calcSeed, x0 = Seed)
        elif options['expType'] == 'nAFC':
            calcSeed = lambda X: -_l.logLikelihood(data, options, X[0], X[1], X[2], 1/options['expN'], X[3])
            Seed = scipy.optimize.fmin(func=calcSeed, x0 = [Seed[0:2], Seed[4]])
            Seed = [Seed[0:2], 1/options['expN'], Seed[3]] #ToDo check whether row or colum vector
        result['X1D'] = gridSetting(data,options, Seed)


    else: # for types which do not need a MAP estimate
        if (options['gridSetType'] == 'priorlike' or options['gridSetType'] == 'STD'
            or options['gridSetType'] == 'exp' or options['gridSetType'] == '4power'):
                result['X1D'] = gridSetting(data,options)
        else: # Use a linear grid
            for idx in range(0,d):
                # If there is an actual Interval
                if options['borders'][idx, 0] < options['borders'][idx,1]:

                    result['X1D'].append(np.linspace(options['borders'][idx,0], options['borders'][idx,1],
                                    num=options['stepN'][idx]))
                # if parameter was fixed
                else:
                    result['X1D'].append(np.array([options['borders'][idx,0]]))

    '''Evaluate likelihood and form it into a posterior'''

    (result['Posterior'], result['logPmax']) = _l.likelihood(data, options, result['X1D'])
    result['weight'] = getWeights(result['X1D'])
    integral = np.sum(np.array(result['Posterior'][:])*np.array(result['weight'][:]))
    result['Posterior'] = result['Posterior']/integral
    result['integral'] = integral

    '''Compute marginal distributions'''

    for idx in range(0,d):
        m, mX, mW = marginalize(result,np.array(idx))
        result['marginals'].append(m)
        result['marginalsX'].append(mX)
        result['marginalsW'].append(mW)

    result['marginals'] = np.squeeze(result['marginals'])
    result['marginalsX'] = np.squeeze(result['marginalsX'])
    result['marginalsW'] = np.squeeze(result['marginalsW'])

    '''Find point estimate'''
    if (options['estimateType'] in ['MAP','MLE']):
        # get MLE estimate

        #start at most likely grid point
        index = np.where(result['Posterior'] == np.max(result['Posterior'].ravel()))

        Fit = np.zeros([d,1])
        for idx in range(0,d):
            Fit[idx] = result['X1D'][idx][index[idx]]

        if options['expType'] == 'YesNo':
            fun = lambda X, f: -_l.logLikelihood(data, options, [X[0],X[1],X[2],X[3],X[4]])
            x0 = _deepcopy(Fit)
            a = None

        elif options['expType'] == 'nAFC':
            #def func(X,f):
            #    return -_l.logLikelihood(data,options, [X[0], X[1], X[2], f, X[3]])
            #fun = func
            fun = lambda X, f:  -_l.logLikelihood(data,options, [X[0], X[1], X[2], f, X[3]])
            x0 = _deepcopy(Fit[0:3]) # Fit[3]  is excluded
            x0 = np.append(x0,_deepcopy(Fit[4]))
            a = np.array([1/options['expN']])

        elif options['expType'] == 'equalAsymptote':
            fun = lambda X, f: -_l.logLikelihood(data,options,[X[0], X[1], X[2], f, X[3]])
            x0 = _deepcopy(Fit[0:3])
            x0 = np.append(x0,_deepcopy(Fit[4]))
            a =  np.array([np.nan])

        else:
            raise ValueError('unknown expType')

        if options['fastOptim']:
            Fit = scipy.optimize.fmin(fun, x0, args = (a,), xtol=0, ftol = 0, maxiter = 100, maxfun=100)
            warnings.warn('changed options for optimization')
        else:
            Fit = scipy.optimize.fmin(fun, x0, args = (a,), disp = False)

        if options['expType'] == 'YesNo':
            result['Fit'] = _deepcopy(Fit)
        elif options['expType'] == 'nAFC':
            fit = _deepcopy(Fit[0:3])
            fit = np.append(fit, np.array([1/options['expN']]))
            fit = np.append(fit, _deepcopy(Fit[3]))
            result['Fit'] = fit
        elif options['expType'] =='equalAsymptote':
            fit = _deepcopy(Fit[0:3])
            fit = np.append(fit, Fit[2])
            fit = np.append(fit, Fit[3])
            result['Fit'] = fit
        else:
            raise ValueError('unknown expType')

        par_idx = np.where(np.isnan(options['fixedPars']) == False)
        for idx in par_idx[0]:
            result['Fit'][idx] = options['fixedPars'][idx]

    elif options['estimateType'] == 'mean':
        # get mean estimate
        Fit = np.zeros([d,1])
        for idx in range[0:d]:
            Fit[idx] = np.sum(result['marginals'][idx]*result['marginalsW'][idx]*result['marginalsX'][idx])

        result['Fit'] = _deepcopy(Fit)
        Fit = np.empty(Fit.shape)
    '''Include input into result'''
    result['options'] = options # no copies here, because they are not changing
    result['data'] = data

    '''Compute confidence intervals'''
    if ~options['fastOptim']:
        result['conf_Intervals'] = getConfRegion(result)

    return result


def getSlope(result, stimLevel):
    """
    function slope = getSlope(result, stimLevel)
    This function finds the slope of the psychometric function at a given
    performance level in percent correct.

    result is a result dictionary from psignifit

    stimLevel is the stimuluslevel at where to evaluate the slope

    This function cannot provide credible intervals.
    """

    if 'Fit' in result.keys():
        theta0 = result['Fit']
    else:
        raise ValueError('Result needs to contain a resulting fit generated by psignifit')



    #calculate point estimate -> transform only the fit

    alpha = result['options']['widthalpha']
    if 'threshPC' in result['options'].keys():
        PC    = result['options']['threshPC']
    else:
        PC = 0.5

    if result['options']['sigmoidName'][0:3]=='neg':
        PC = 1-PC;


    sigName = result['options']['sigmoidName']

    if sigName in ['norm','gauss','neg_norm','neg_gauss']:
        C         = norminv(1-alpha) - norminv(alpha)
        normalizedStimLevel = (stimLevel-theta0[0])/theta0[1]*C
        slopeNormalized = scipy.stats.norm.pdf(normalizedStimLevel)
        slope = slopeNormalized *C/theta0[1]
    elif sigName in ['logistic','neg_logistic']:
        C = 2 * np.log(1/alpha - 1) / theta0[1]
        d = np.log(1/PC-1)
        slope = C*np.exp(-C*(stimLevel-theta0[0])+d)/(1+np.exp(-C*(stimLevel-theta0[0])+d))**2
    elif sigName in  ['gumbel','neg_gumbel']:
        C      = np.log(-np.log(alpha)) - np.log(-np.log(1-alpha))
        stimLevel = C/theta0[1]*(stimLevel-theta0[0])+np.log(-np.log(1-PC))
        slope = C/theta0[1]*np.exp(-np.exp(stimLevel))*np.exp(stimLevel)
    elif sigName in ['rgumbel','neg_rgumbel']:                  #reversed gumbel
        C      = np.log(-np.log(1-alpha)) - np.log(-np.log(alpha))
        stimLevel = C/theta0[1]*(stimLevel-theta0[0])+np.log(-np.log(PC))
        slope = -C/theta0[1]*np.exp(-np.exp(stimLevel))*np.exp(stimLevel)
    elif sigName in ['logn','neg_logn']:
        C      = norminv(1-alpha) - norminv(alpha)
        normalizedStimLevel = (np.log(stimLevel)-theta0[0])/theta0[1]
        slopeNormalized = scipy.stats.norm.pdf(normalizedStimLevel)
        slope = slopeNormalized *C/theta0[1]/stimLevel
    elif sigName in ['Weibull','weibull','neg_Weibull','neg_weibull']:
        C      = np.log(-np.log(alpha)) - np.log(-np.log(1-alpha))
        stimLevelNormalized = C/theta0[1]*(np.log(stimLevel)-theta0[0])+np.log(-np.log(1-PC))
        slope = C/theta0[1]*np.exp(-np.exp(stimLevelNormalized))*np.exp(stimLevelNormalized)
        slope = slope/stimLevel
    elif sigName in ['tdist','student','heavytail','neg_tdist','neg_student','neg_heavytail']:
        # student T distribution with 1 df --> heavy tail distribution
        C      = (my_t1icdf(1-alpha) - my_t1icdf(alpha))
        stimLevel = (stimLevel-theta0[0])/theta0[1]*C+my_t1icdf(PC)
        slope = C/theta0[1]*t.pdf(stimLevel,df=1)
    else:
        raise ValueError('unknown sigmoid function')


    slope   = (1-theta0[2]-theta0[3])*slope

    if result['options']['sigmoidName'][0:3]=='neg':
        slope = -slope
    return slope


def getSlopePC(result, pCorrect, unscaled = False):
    """
    function slope = getSlopePC(result, pCorrect, unscaled = False)
    This function finds the slope of the psychometric function at a given
    performance level in percent correct.

    result is a result dictionary from psignifit

    pCorrrect is the proportion correct at which to evaluate the slope

    This function cannot provide credible intervals.
    """
    if 'Fit' in result.keys():
        theta0 = result['Fit']
    else:
        raise ValueError('Result needs to contain a resulting fit generated by psignifit')



    #calculate point estimate -> transform only the fit

    alpha = result['options']['widthalpha']
    if 'threshPC' in result['options'].keys():
        PC    = result['options']['threshPC']
    else:
        PC = 0.5

    if unscaled:
        assert ((pCorrect > 0) & (pCorrect < 1)), 'pCorrect must be in ]0,1[ '
        pCorrectUnscaled = pCorrect
    else:
        assert ((pCorrect > theta0[3]) & (pCorrect < (1-theta0[2]))), 'pCorrect must lay btw {:.2f} and {:.2f}'.format(theta0[3], (1-theta0[2]))
        pCorrectUnscaled = (pCorrect-theta0[3])/(1-theta0[2] - theta0[3])



    ''' find the (normalized) stimulus level, where the given percent correct is
    reached and evaluate slope there'''
    sigName = result['options']['sigmoidName'].lower()

    if sigName[0:3]=='neg':
        pCorrectUnscaled = 1-pCorrectUnscaled
        PC = 1-PC


    if sigName in ['norm', 'gauss','neg_norm', 'neg_gauss']:
        C         = norminv(1-alpha) - norminv(alpha)
        normalizedStimLevel = norminv(pCorrectUnscaled)
        slopeNormalized = scipy.stats.norm.pdf(normalizedStimLevel)
        slope = slopeNormalized *C/theta0[1]
    elif sigName in ['logistic','neg_logistic']:
        stimLevel = theta0[0] - theta0[1]*np.log((1/pCorrectUnscaled-1)-np.log(1/PC-1))/2/np.log(1/alpha-1)
        C = 2 * np.log(1/alpha - 1) / theta0[1]
        d = np.log(1/PC-1)
        slope = C*np.exp(-C*(stimLevel-theta0[0])+d)/(1+np.exp(-C*(stimLevel-theta0[0])+d))**2
    elif sigName in  ['gumbel','neg_gumbel']:
        C      = np.log(-np.log(alpha)) - np.log(-np.log(1-alpha))
        stimLevel = np.log(-np.log(1-pCorrectUnscaled))
        slope = C/theta0[1]*np.exp(-np.exp(stimLevel))*np.exp(stimLevel)
    elif sigName in ['rgumbel','neg_rgumbel']:                  #reversed gumbel
        C      = np.log(-np.log(1-alpha)) - np.log(-np.log(alpha))
        stimLevel = np.log(-np.log(pCorrectUnscaled))
        slope = -C/theta0[1]*np.exp(-np.exp(stimLevel))*np.exp(stimLevel)
    elif sigName in['logn', 'neg_logn']:
        C      = norminv(1-alpha) - norminv(alpha)
        stimLevel = np.exp(norminvg(pCorrectUnscaled, theta0[0]-norminvg(PC,0,theta0[1]/C), theta0[1] / C))
        normalizedStimLevel = norminv(pCorrectUnscaled)
        slopeNormalized = scipy.stats.norm.pdf(normalizedStimLevel)
        slope = slopeNormalized *C/theta0[1]/stimLevel
    elif sigName in ['Weibull','weibull','neg_Weibull','neg_weibull']:
        C      = np.log(-np.log(alpha)) - np.log(-np.log(1-alpha))
        stimLevel = np.exp(theta0[0]+theta0[1]/C*(np.log(-np.log(1-pCorrectUnscaled))-np.log(-np.log(1-PC))))
        stimLevelNormalized = np.log(-np.log(1-pCorrectUnscaled))
        slope = C/theta0[1]*np.exp(-np.exp(stimLevelNormalized))*np.exp(stimLevelNormalized)
        slope = slope/stimLevel
    elif sigName in ['tdist','student','heavytail','neg_tdist','neg_student','neg_heavytail']:
        # student T distribution with 1 df --> heavy tail distribution
        C      = (t1icdf(1-alpha) - t1icdf(alpha))
        stimLevel = t1icdf(pCorrectUnscaled)
        slope = C/theta0[1]*t.pdf(stimLevel,df=1)
    else:
        raise ValueError('unknown sigmoid function')


    slope   = (1-theta0[2]-theta0[3])*slope

    if sigName[0:3]=='neg':
        slope = -slope
    return slope


def getThreshold(result,pCorrect, unscaled=False):
    """
    function [threshold,CI] = getThreshold(result, pCorrect,unscaled)
     this function finds a threshold value for a given fit for different
     percent correct cutoffs

     result is a result dict from psignifit

     pCorrect is the percent correct at the threshold you want to calculate

     unscaled is whether the percent correct you provide are for the unscaled
     sigmoid or for the one scaled by lambda and gamma. By default this
     function returns the one for the scaled sigmoid.

     The CIs you may obtain from this are calculated based on the confidence
     intervals only, e.g. with the shallowest and the steepest psychometric
     function and may thus broaden if you move away from the standard
     threshold of unscaled sigmoid = .5 /= options['threshPC']

     For the sigmoids in logspace this also returns values in the linear
     stimulus level domain.


     For a more accurate inference use the changed level of percent correct
     directly to define the threshold in the inference by setting
     options['threshPC'] and adjusting the priors.
    """

    if 'Fit' in result.keys():
        theta0 = _deepcopy(result['Fit'])
    else:
        raise ValueError('Result needs to contain a resulting fit generated by psignifit.')
    if 'conf_Intervals' in result.keys():
        CIs = _deepcopy(result['conf_Intervals'])
    else:
        raise ValueError('Result needs to contain confidence intervals for the fitted parameter.')


    if unscaled: # set asymptotes to 0 for everything.
        theta0[2]  = 0
        theta0[3]  = 0
        CIs[2:4,:] = 0


    assert ((np.array(pCorrect)>theta0[3]) & (np.array(pCorrect)<(1-theta0[2]))), 'The threshold percent correct is not reached by the sigmoid!'

    pCorrectUnscaled = (pCorrect-theta0[3])/(1-theta0[2]-theta0[3])
    alpha = result['options']['widthalpha']
    if  'threshPC' in result['options'].keys():
        PC    = result['options']['threshPC']
    else :
        PC = 0.5

    sigName = result['options']['sigmoidName'].lower()
    if sigName[0:3]=='neg':
        PC = 1-PC
        pCorrectUnscaled = 1-pCorrectUnscaled

    if sigName in ['norm', 'gauss','neg_norm', 'neg_gauss']:
        C         = norminv(1-alpha) - norminv(alpha)
        threshold = norminvg(pCorrectUnscaled, theta0[0]-norminvg(PC,0,theta0[1]/C), theta0[1] / C)
    elif sigName in ['logistic','neg_logistic']:
        threshold = theta0[0]-theta0[1]*(np.log(1/pCorrectUnscaled-1)-np.log(1/PC-1))/2/np.log(1/alpha-1)
    elif sigName in ['gumbel','neg_gumbel']:
        C      = np.log(-np.log(alpha)) - np.log(-np.log(1-alpha))
        threshold = theta0[0] + (np.log(-np.log(1-pCorrectUnscaled))-np.log(-np.log(1-PC)))*theta0[1]/C
    elif sigName in ['rgumbel','neg_rgumbel']:
        C      = np.log(-np.log(1-alpha)) - np.log(-np.log(alpha))
        threshold = theta0[0] + (np.log(-np.log(pCorrectUnscaled))-np.log(-np.log(PC)))*theta0[1]/C
    elif sigName in ['logn','neg_logn']:
        C      = norminv(1-alpha) - norminv(alpha)
        threshold = np.exp(norminvg(pCorrectUnscaled, theta0[0]-norminvg(PC,0,theta0[1]/C), theta0[1] / C))
    elif sigName in ['Weibull','weibull','neg_Weibull','neg_weibull']:
        C      = np.log(-np.log(alpha)) - np.log(-np.log(1-alpha))
        threshold = np.exp(theta0[0]+theta0[1]/C*(np.log(-np.log(1-pCorrectUnscaled))-np.log(-np.log(1-PC))))
    elif sigName in ['tdist','student','heavytail','neg_tdist','neg_student','neg_heavytail']:
        C      = (t1icdf(1-alpha) - t1icdf(alpha))
        threshold = (t1icdf(pCorrectUnscaled)-t1icdf(PC))*theta0[1] / C + theta0[0]
    else:
        raise ValueError('unknown sigmoid function')

    """ calculate CI -> worst case in parameter confidence intervals """

    warnings.warn('The CIs computed by this method are only upper bounds. For more accurate inference change threshPC in the options.')
    CI = np.zeros([len(result['options']['confP']),2])
    for iConfP in range(0,len(result['options']['confP'])):

        if sigName[0:3]=='neg':
            if pCorrectUnscaled < PC:
                thetaMax = [CIs[0,1,iConfP],CIs[1,0,iConfP],CIs[2,0,iConfP],CIs[3,1,iConfP],0]
                thetaMin = [CIs[0,0,iConfP],CIs[1,1,iConfP],CIs[2,1,iConfP],CIs[3,0,iConfP],0]
            else:
                thetaMin = [CIs[0,1,iConfP],CIs[1,1,iConfP],CIs[2,0,iConfP],CIs[3,1,iConfP],0]
                thetaMax = [CIs[0,0,iConfP],CIs[1,0,iConfP],CIs[2,1,iConfP],CIs[3,0,iConfP],0]
        else:
            if pCorrectUnscaled > PC:
                thetaMin = [CIs[0,0,iConfP],CIs[1,0,iConfP],CIs[2,0,iConfP],CIs[3,1,iConfP],0]
                thetaMax = [CIs[0,1,iConfP],CIs[1,1,iConfP],CIs[2,1,iConfP],CIs[3,0,iConfP],0]
            else:
                thetaMin = [CIs[0,0,iConfP],CIs[1,1,iConfP],CIs[2,0,iConfP],CIs[3,1,iConfP],0]
                thetaMax = [CIs[0,1,iConfP],CIs[1,0,iConfP],CIs[2,1,iConfP],CIs[3,0,iConfP],0]
        pCorrMin = (pCorrect-thetaMin[3])/(1-thetaMin[2]-thetaMin[3])
        pCorrMax = (pCorrect-thetaMax[3])/(1-thetaMax[2]-thetaMax[3])
        if sigName in ['norm', 'gauss','neg_norm', 'neg_gauss']:
            CI[iConfP,0]     = norminvg(pCorrMin, thetaMin[0]-norminvg(PC,0,thetaMin[1]/C), thetaMin[1] / C)
            CI[iConfP,1]     = norminvg(pCorrMax, thetaMax[0]-norminvg(PC,0,thetaMax[1]/C), thetaMax[1] / C)
        elif sigName in ['logistic','neg_logistic']:
            CI[iConfP,0]     = thetaMin[0]-thetaMin[1]*(np.log(1/pCorrMin-1)-np.log(1/PC-1))/2/np.log(1/alpha-1)
            CI[iConfP,1]     = thetaMax[0]-thetaMax[1]*(np.log(1/pCorrMax-1)-np.log(1/PC-1))/2/np.log(1/alpha-1)
        elif sigName in ['gumbel','neg_gumbel']:
            CI[iConfP,0] = thetaMin[0] + (np.log(-np.log(1-pCorrMin))-np.log(-np.log(1-PC)))*thetaMin[1]/C
            CI[iConfP,1] = thetaMax[0] + (np.log(-np.log(1-pCorrMax))-np.log(-np.log(1-PC)))*thetaMax[1]/C
        elif sigName in ['rgumbel','neg_rgumbel']:
            CI[iConfP,0] = thetaMin[0] + (np.log(-np.log(pCorrMin))-np.log(-np.log(PC)))*thetaMin[1]/C
            CI[iConfP,1] = thetaMax[0] + (np.log(-np.log(pCorrMax))-np.log(-np.log(PC)))*thetaMax[1]/C
        elif sigName in ['logn','neg_logn']:
            CI[iConfP,0] = np.exp(norminvg(pCorrMin, thetaMin[0]-norminvg(PC,0,thetaMin[1]/C), thetaMin[1]/ C))
            CI[iConfP,1] = np.exp(norminvg(pCorrMax, thetaMax[0]-norminvg(PC,0,thetaMax[1]/C), thetaMax[1] / C))
        elif sigName in ['Weibull','weibull','neg_Weibull','neg_weibull']:
            CI[iConfP,0] = np.exp(thetaMin[0]+thetaMin[1]/C*(np.log(-np.log(1-pCorrMin))-np.log(-np.log(1-PC))))
            CI[iConfP,1] = np.exp(thetaMax[0]+thetaMax[1]/C*(np.log(-np.log(1-pCorrMax))-np.log(-np.log(1-PC))))
        elif sigName in ['tdist','student','heavytail','neg_tdist','neg_student','neg_heavytail']:
            CI[iConfP,0] = (t1icdf(pCorrMin)-t1icdf(PC))*thetaMin[1] / C + thetaMin[0]
            CI[iConfP,1] = (t1icdf(pCorrMax)-t1icdf(PC))*thetaMax[1] / C + thetaMax[0]
        else:
             raise ValueError('unknown sigmoid function')

        if (pCorrMin>1) | (pCorrMin<0):
            CI[iConfP,0] = np.nan

        if (pCorrMax>1) | (pCorrMax<0):
            CI[iConfP,1] = np.nan

    return (threshold,CI)


def biasAna(data1, data2,options=dict()):
    """ function biasAna(data1,data2,options)
    runs a short analysis to see whether two 2AFC datasets have a bias and
    whether it can be explained with a "finger bias"-> a bias in guessing """

    options = _deepcopy(options)
    options['borders'] = np.empty([5,2])
    options['borders'][:] = np.nan
    options['expType'] = 'YesNo'

    options['priors'] = [None]*5
    options['priors'][3] = lambda x: scipy.stats.beta.pdf(x,2,2)
    options['borders'][2,:] = np.array([0,.1])
    options['borders'][3,:] = np.array([.11,.89])
    options['fixedPars'] = np.ones([5,1])*np.nan
    options['fixedPars'][4] = 0
    options['stepN']   = np.array([40,40,40,40,1])
    options['mbStepN'] = np.array([30,30,20,20,1])

    resAll = psignifit(np.append(data1, data2, axis=0),options)
    res1 = psignifit(data1,options)
    res2 = psignifit(data2,options)

    plot.plt.figure()
    a1 = plot.plt.axes([0.15,4.35/6,0.75,1.5/6])

    plot.plotPsych(resAll,showImediate=False)
<<<<<<< HEAD
    plot.plt.hold(True)

=======
    
>>>>>>> 3f0d9f35
    plot.plotPsych(res1, lineColor= [1,0,0], dataColor = [1,0,0],showImediate=False)
    plot.plotPsych(res2,lineColor= [0,0,1], dataColor = [0,0,1],showImediate=False)
    plot.plt.ylim([0,1])

    a2 = plot.plt.axes([0.15,3.35/6,0.75,0.5/6])

    plot.plotMarginal(resAll,dim = 0,prior = False, CIpatch = False, lineColor = [0,0,0],showImediate=False)
<<<<<<< HEAD
    plot.plt.hold(True)

=======
    
>>>>>>> 3f0d9f35
    plot.plotMarginal(res1,dim = 0,lineColor = [1,0,0],showImediate=False)
    plot.plotMarginal(res2,dim = 0,lineColor=[0,0,1],showImediate=False)
    a2.relim()
    a2.autoscale_view()

    a3 = plot.plt.axes([0.15,2.35/6,0.75,0.5/6])
    plot.plotMarginal(resAll,dim = 1,prior = False, CIpatch=False, lineColor = [0,0,0],showImediate=False)

    plot.plotMarginal(res1,dim = 1,lineColor=[1,0,0],showImediate=False)
    plot.plotMarginal(res2,dim = 1,lineColor=[0,0,1],showImediate=False)
    a3.relim()
    a3.autoscale_view()

    a4 = plot.plt.axes([0.15,1.35/6,0.75,0.5/6])

    plot.plotMarginal(resAll,dim = 2, prior = False, CIpatch = False, lineColor = [0,0,0],showImediate=False)
<<<<<<< HEAD
    plot.plt.hold(True)

=======
    
>>>>>>> 3f0d9f35
    plot.plotMarginal(res1,dim = 2, lineColor=[1,0,0],showImediate=False)
    plot.plotMarginal(res2,dim=2, lineColor=[0,0,1],showImediate=False)
    a4.relim()
    a4.autoscale_view()

    a5 = plot.plt.axes([0.15,0.35/6,0.75,0.5/6])

    plot.plotMarginal(resAll,dim = 3, prior = False, CIpatch = False, lineColor = [0,0,0],showImediate=False)
<<<<<<< HEAD
    plot.plt.hold(True)

=======
    
>>>>>>> 3f0d9f35
    plot.plotMarginal(res1,dim = 3, lineColor=[1,0,0],showImediate=False)
    plot.plotMarginal(res2,dim = 3, lineColor=[0,0,1],showImediate=False)
    a5.set_xlim([0,1])
    a5.relim()
    a5.autoscale_view()
<<<<<<< HEAD
=======
    
    plot.plt.draw()
    
def getDeviance(result,Nsamples=None):
    fit = result['Fit']
    data = result['data']
    pPred = fit[3] + (1-fit[2]-fit[3]) * result['options']['sigmoidHandle'](data[:,0], fit[0], fit[1])
    
    pMeasured = data[:,1]/data[:,2]
    loglikelihoodPred = data[:,1]*np.log(pPred)+(data[:,2]-data[:,1])*np.log((1-pPred))
    loglikelihoodMeasured = data[:,1]*np.log(pMeasured)+(data[:,2]-data[:,1])*np.log((1-pMeasured))
    loglikelihoodMeasured[pMeasured==1] = 0;
    loglikelihoodMeasured[pMeasured==0] = 0;

    devianceResiduals = -2*np.sign(pMeasured-pPred)*(loglikelihoodMeasured - loglikelihoodPred)
    deviance = np.sum(np.abs(devianceResiduals))
    
    if Nsamples is None:
        return devianceResiduals,deviance
    else: 
        samples_devianceResiduals = np.zeros((Nsamples,data.shape[0]))
        for iData in range(data.shape[0]):
            samp_dat = np.random.binomial(data[iData,2],pPred[iData],Nsamples)
            pMeasured = samp_dat/data[iData,2]
            loglikelihoodPred = samp_dat*np.log(pPred[iData])+(data[iData,2]-samp_dat)*np.log(1-pPred[iData])
            loglikelihoodMeasured = samp_dat*np.log(pMeasured)+(data[iData,2]-samp_dat)*np.log(1-pMeasured)
            loglikelihoodMeasured[pMeasured==1] = 0
            loglikelihoodMeasured[pMeasured==0] = 0
            samples_devianceResiduals[:,iData] = -2*np.sign(pMeasured-pPred[iData])*(loglikelihoodMeasured - loglikelihoodPred)
        samples_deviance = np.sum(np.abs(samples_devianceResiduals),axis=1)
        return devianceResiduals,deviance,samples_devianceResiduals,samples_deviance

>>>>>>> 3f0d9f35

    plot.plt.draw()
<|MERGE_RESOLUTION|>--- conflicted
+++ resolved
@@ -77,7 +77,6 @@
                                  ' integer numbers!')
 
     # options
-<<<<<<< HEAD
 
     #if options['expType'] in ['2AFC', '3AFC', '4AFC']:
     #    options['expN'] = int(float(options['expType'][0]))
@@ -115,136 +114,6 @@
             # if the stimulus range is spanned by the input data
             if conf._logspace:
                 width_min = np.diff(np.unique(np.log(levels))).min()
-=======
-        
-    if not('optionsIn' in locals()): 
-        options = dict()
-    else:
-        options = _deepcopy(optionsIn)
-
-    if not('sigmoidName' in options.keys()):
-        options['sigmoidName'] = 'norm'
-    
-    if not('expType' in options.keys()):
-        options['expType'] = 'YesNo'
-
-    if not('estimateType' in options.keys()):
-        options['estimateType'] = 'MAP'
-
-    if not('confP' in options.keys()):
-        options['confP'] = [.95, .9, .68]
-        
-    if not('instantPlot' in options.keys()):
-        options['instantPlot'] = 0
-        
-    if not('maxBorderValue' in options.keys()):
-        options['maxBorderValue'] = .00001
-        
-    if not('moveBorders' in options.keys()):
-        options['moveBorders'] = 1
-        
-    if not('dynamicGrid' in options.keys()):
-        options['dynamicGrid'] = 0
-        
-    if not('widthalpha' in options.keys()):
-        options['widthalpha'] = .05
-        
-    if not('threshPC' in options.keys()):
-        options['threshPC'] = .5
-
-    if not('CImethod' in options.keys()):
-        options['CImethod'] = 'percentiles'
-
-    if not('gridSetType' in options.keys()):
-        options['gridSetType'] = 'cumDist'
-        
-    if not( 'fixedPars' in options.keys()):
-        options['fixedPars'] = np.ones(5)*np.nan
-    elif len(options['fixedPars'].shape)>1:
-        options['fixedPars'] = np.squeeze(options['fixedPars'])
-    if not('nblocks' in options.keys()):
-        options['nblocks'] = 25
-    
-    if not('useGPU' in options.keys()):
-        options['useGPU'] = 0
-    
-    if not('poolMaxGap' in options.keys()):
-        options['poolMaxGap'] = np.inf
-    
-    if not('poolMaxLength' in options.keys()):
-        options['poolMaxLength'] = np.inf
-    
-    if not('poolxTol' in options.keys()):
-        options['poolxTol'] = 0
-    
-    if not('betaPrior' in options.keys()):
-        options['betaPrior'] = 10
-    
-    if not('verbose' in options.keys()):
-        options['verbose'] = 0
-        
-    if not('stimulusRange' in options.keys()):
-        options['stimulusRange'] = 0
-        
-    if not('fastOptim' in options.keys()):
-        options['fastOptim'] = False
-    
-    if options['expType'] in ['2AFC', '3AFC', '4AFC']:            
-        options['expN'] = int(float(options['expType'][0]))
-        options['expType'] = 'nAFC'
-
-    if options['expType'] == 'nAFC' and not('expN' in options.keys()):
-        raise ValueError('For nAFC experiments please also pass the number of alternatives (options.expN)')
-    
-    if options['expType'] == 'YesNo':
-        if not('stepN' in options.keys()):
-            options['stepN'] = [40,40,20,20,20]
-        if not('mbStepN' in options.keys()):
-            options['mbStepN'] = [25,30, 10,10,15]
-    elif options['expType'] == 'nAFC' or options['expType'] == 'equalAsymptote':
-        if not('stepN' in options.keys()):
-            options['stepN'] = [40,40,20,1,20]
-        if not('mbStepN' in options.keys()):
-            options['mbStepN'] = [30,40,10,1,20]
-    else:
-        raise ValueError('You specified an illegal experiment type')
-    
-    assert (max(data[:,0]) - min(data[:,0]) > 0), 'Your data does not have variance on the x-axis! This makes fitting impossible'
-                 
-                     
-    '''
-    log space sigmoids
-    we fit these functions with a log transformed physical axis
-    This is because it makes the paramterization easier and also the priors
-    fit our expectations better then.
-    The flag is needed for the setting of the parameter bounds in setBorders
-    '''
-    
-    if options['sigmoidName'] in ['Weibull','logn','weibull']:
-            options['logspace'] = 1
-            assert min(data[:,0]) > 0, 'The sigmoid you specified is not defined for negative data points!'
-    else:
-        options['logspace'] = 0
-        
-    #if range was not given take from data
-    if len(np.ravel(options['stimulusRange'])) <=1 :
-        if options['logspace']:
-            options['stimulusRange'] = np.array(np.log([min(data[:,0]),max(data[:,0])]))
-        else :
-            options['stimulusRange'] = np.array([min(data[:,0]),max(data[:,0])])
-
-        stimRangeSet = False
-    else:
-        stimRangeSet = True
-        if options['logspace']:
-            options['stimulusRange'] = np.log(options['stimulusRange'])
-    
-
-    if not('widthmin' in options.keys()):
-        if len(np.unique(data[:,0])) >1 and not(stimRangeSet):
-            if options['logspace']:
-                options['widthmin']  = min(np.diff(np.sort(np.unique(np.log(data[:,0])))))
->>>>>>> 3f0d9f35
             else:
                 width_min = np.diff(np.unique(levels)).min()
         else:
@@ -950,12 +819,7 @@
     a1 = plot.plt.axes([0.15,4.35/6,0.75,1.5/6])
 
     plot.plotPsych(resAll,showImediate=False)
-<<<<<<< HEAD
-    plot.plt.hold(True)
-
-=======
-    
->>>>>>> 3f0d9f35
+
     plot.plotPsych(res1, lineColor= [1,0,0], dataColor = [1,0,0],showImediate=False)
     plot.plotPsych(res2,lineColor= [0,0,1], dataColor = [0,0,1],showImediate=False)
     plot.plt.ylim([0,1])
@@ -963,12 +827,7 @@
     a2 = plot.plt.axes([0.15,3.35/6,0.75,0.5/6])
 
     plot.plotMarginal(resAll,dim = 0,prior = False, CIpatch = False, lineColor = [0,0,0],showImediate=False)
-<<<<<<< HEAD
-    plot.plt.hold(True)
-
-=======
-    
->>>>>>> 3f0d9f35
+
     plot.plotMarginal(res1,dim = 0,lineColor = [1,0,0],showImediate=False)
     plot.plotMarginal(res2,dim = 0,lineColor=[0,0,1],showImediate=False)
     a2.relim()
@@ -985,12 +844,7 @@
     a4 = plot.plt.axes([0.15,1.35/6,0.75,0.5/6])
 
     plot.plotMarginal(resAll,dim = 2, prior = False, CIpatch = False, lineColor = [0,0,0],showImediate=False)
-<<<<<<< HEAD
-    plot.plt.hold(True)
-
-=======
-    
->>>>>>> 3f0d9f35
+
     plot.plotMarginal(res1,dim = 2, lineColor=[1,0,0],showImediate=False)
     plot.plotMarginal(res2,dim=2, lineColor=[0,0,1],showImediate=False)
     a4.relim()
@@ -999,27 +853,20 @@
     a5 = plot.plt.axes([0.15,0.35/6,0.75,0.5/6])
 
     plot.plotMarginal(resAll,dim = 3, prior = False, CIpatch = False, lineColor = [0,0,0],showImediate=False)
-<<<<<<< HEAD
-    plot.plt.hold(True)
-
-=======
-    
->>>>>>> 3f0d9f35
+
     plot.plotMarginal(res1,dim = 3, lineColor=[1,0,0],showImediate=False)
     plot.plotMarginal(res2,dim = 3, lineColor=[0,0,1],showImediate=False)
     a5.set_xlim([0,1])
     a5.relim()
     a5.autoscale_view()
-<<<<<<< HEAD
-=======
-    
+
     plot.plt.draw()
-    
+
 def getDeviance(result,Nsamples=None):
     fit = result['Fit']
     data = result['data']
     pPred = fit[3] + (1-fit[2]-fit[3]) * result['options']['sigmoidHandle'](data[:,0], fit[0], fit[1])
-    
+
     pMeasured = data[:,1]/data[:,2]
     loglikelihoodPred = data[:,1]*np.log(pPred)+(data[:,2]-data[:,1])*np.log((1-pPred))
     loglikelihoodMeasured = data[:,1]*np.log(pMeasured)+(data[:,2]-data[:,1])*np.log((1-pMeasured))
@@ -1028,10 +875,10 @@
 
     devianceResiduals = -2*np.sign(pMeasured-pPred)*(loglikelihoodMeasured - loglikelihoodPred)
     deviance = np.sum(np.abs(devianceResiduals))
-    
+
     if Nsamples is None:
         return devianceResiduals,deviance
-    else: 
+    else:
         samples_devianceResiduals = np.zeros((Nsamples,data.shape[0]))
         for iData in range(data.shape[0]):
             samp_dat = np.random.binomial(data[iData,2],pPred[iData],Nsamples)
@@ -1043,7 +890,3 @@
             samples_devianceResiduals[:,iData] = -2*np.sign(pMeasured-pPred[iData])*(loglikelihoodMeasured - loglikelihoodPred)
         samples_deviance = np.sum(np.abs(samples_devianceResiduals),axis=1)
         return devianceResiduals,deviance,samples_devianceResiduals,samples_deviance
-
->>>>>>> 3f0d9f35
-
-    plot.plt.draw()
