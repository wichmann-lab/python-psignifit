""" All sigmoid functions.

If you add a new sigmoid type, add it to the CLASS_BY_NAME constant
and to the _LOGSPACE_NAMES, if it expects stimulus on an exponential scale.
"""
from typing import Optional, TypeVar

import numpy as np
import scipy as sp
import scipy.stats

from .utils import normcdf
from .utils import norminv
from .utils import norminvg
from .utils import t1cdf
from .utils import t1icdf


# sigmoid can be calculated on single floats, or on numpy arrays of floats
N = TypeVar('N', float, np.ndarray)
class Sigmoid:
    """ Base class for sigmoid implementation.

    Handels logarithmic input and negative output
    for the specific sigmoid implementations.

    Sigmoid classes should derive from this class and implement
    the methods '_value', '_slope', and '_threshold'.

    The stimulus levels, threshold and width are parameters of method calls.
    They correspond to the object attributes PC and alpha in the following way:

    threshold: threshold is the stimulus level at which the sigmoid has value PC (float)
         psi(m) = PC , typically PC=0.5
    width: the difference of stimulus levels where the sigmoid has value alpha and 1-alpha
         width = X_(1-alpha) - X_(alpha)
         psi(X_(1-alpha)) = 0.95 = 1-alpha
         psi(X_(alpha)) = 0.05 = alpha
    """

    def __init__(self, PC=0.5, alpha=0.05, negative=False, logspace=False):
        """
        Args:
             PC: Percentage correct (sigmoid function value) at threshold
             alpha: Scaling parameter
             negative: Flip sigmoid such percentage correct is decreasing.
             logspace: Expect log-scaled stimulus correct
        """
        self.alpha = alpha
        self.negative = negative
        self.logspace = logspace
        if negative:
            self.PC = 1 - PC
        else:
            self.PC = PC

    def __eq__(self, o: object) -> bool:
        return (isinstance(o, self.__class__)
                and o.PC == self.PC
                and o.alpha == self.alpha
                and o.negative == self.negative
                and o.logspace == self.logspace)

    def __call__(self, stimulus_level: N, threshold: N, width: N) -> N:
        """ Calculate the sigmoid value at specified stimulus levels.

        Args:
            perc_correct: Percentage correct at the threshold to calculate.
            threshold: Parameter value for threshold at PC
            width: Parameter value for width of the sigmoid
            gamma: Parameter value for the lower offset of the sigmoid
            lambd: Parameter value for the upper offset of the sigmoid
        Returns:
            Percentage correct at the stimulus values.
        """
        if self.logspace:
            stimulus_level = np.log(stimulus_level)
        value = self._value(stimulus_level, threshold, width)

        if self.negative:
            return 1 - value
        else:
            return value

    def slope(self, stimulus_level: N, threshold: N, width: N, gamma: N = 0, lambd: N = 0) -> N:
        """ Calculate the slope at specified stimulus levels.

        Args:
            perc_correct: Percentage correct at the threshold to calculate.
            threshold: Parameter value for threshold at PC
            width: Parameter value for width of the sigmoid
            gamma: Parameter value for the lower offset of the sigmoid
            lambd: Parameter value for the upper offset of the sigmoid
        Returns:
            Slope at the stimulus values.
        """
        if self.logspace:
            stimulus_level = np.log(stimulus_level)

        slope = (1 - gamma - lambd) * self._slope(stimulus_level, threshold, width)

        if self.negative:
            return -slope
        else:
            return slope

    def inverse(self, perc_correct: N, threshold: N, width: N,
                gamma: Optional[N] = None, lambd: Optional[N] = None) -> np.ndarray:
        """ Finds the stimulus value for given parameters at different percent correct.

        See :class:psignifit.sigmoids.Sigmoid for a discussion of the parameters.

        Args:
            perc_correct: Percentage correct at the threshold to calculate.
            threshold: Parameter value for threshold at PC
            width: Parameter value for width of the sigmoid
            gamma: Parameter value for the lower offset of the sigmoid
            lambd: Parameter value for the upper offset of the sigmoid
        Returns:
            Threshold at the percentage correct values.
        """
        perc_correct = np.asarray(perc_correct)
        if lambd is not None and gamma is not None:
            if (perc_correct < gamma).any() or (perc_correct > (1 - lambd)).any():
                raise ValueError(f'perc_correct={perc_correct} has to be between {gamma} and {1 - lambd}.')
            perc_correct = (perc_correct - gamma) / (1 - lambd - gamma)
        if self.negative:
            perc_correct = 1 - perc_correct

        result = self._inverse(perc_correct, threshold, width)
        if self.logspace:
            return np.exp(result)
        else:
            return result

    def _value(self, stimulus_level: np.ndarray, threshold: np.ndarray, width: np.ndarray) -> np.ndarray:
        raise NotImplementedError("This should be overwritten by an implementation.")

    def _slope(self, stimulus_level: np.ndarray, threshold: np.ndarray, width: np.ndarray) -> np.ndarray:
        raise NotImplementedError("This should be overwritten by an implementation.")

    def _inverse(self, perc_correct: np.ndarray, threshold: np.ndarray, width: np.ndarray) -> np.ndarray:
        raise NotImplementedError("This should be overwritten by an implementation.")

    def assert_sanity_checks(self, n_samples: int, threshold: float, width: float):
        """ Assert multiple sanity checks on this sigmoid implementation.

        These checks cannot completely assure the correct implementation of a sigmoid,
        but try to catch common and obvious mistakes.
        We recommend to use these for custom sigmoid subclasses.

        The checks are performed on linear spaced stimulus levels between 0 and 1
        and the provided sigmoid parameters.

        Two checks for relations between parameters:
          - sigmoid(threshold_stimulus_level) == threshold_percent_correct
          - |X_L - X_R| == width
            with sigmoid(X_L) == alpha
            and  sigmoid(X_R) == 1 - alpha

        Two checks for the inverse:
          - inverse(PC) == threshold_stimulus_level
          - inverse(inverse(stimulus_levels) == stimulus_levels

        Two checks for the slope:
          - maximum(|slope(stimulus_levels)|) close to |slope(0.5)|
          - slope(stimulus_levels) > 0  (or < 0 for negative sigmoid)

        Args:
             n_samples: Number of stimulus levels between 0 (exclusive) and 1 for tests
             threshold: Parameter value for threshold at PC
             width: Width of the sigmoid
        Raises:
              AssertionError if a sanity check fails.
        """
        stimulus_levels = np.linspace(1e-8, 1, n_samples)
        threshold_stimulus_level = threshold
        if self.negative:
            stimulus_levels = 1 - stimulus_levels
        if self.logspace:
            threshold_stimulus_level = np.exp(threshold)
            stimulus_levels = np.exp(stimulus_levels)

        # sigmoid(threshold_stimulus_level) == threshold_percent_correct
        np.testing.assert_allclose(self(threshold_stimulus_level, threshold, width), self.PC)
        # |X_L - X_R| == WIDTH, with
        # with sigmoid(X_L) == ALPHA
        # and  sigmoid(X_R) == 1 - ALPHA
        perc_correct = self(stimulus_levels, threshold, width)
        idx_alpha, idx_nalpha =  np.abs(perc_correct - self.alpha).argmin(),\
                                 np.abs(perc_correct - (1 - self.alpha)).argmin()
        np.testing.assert_allclose(perc_correct[idx_nalpha] - perc_correct[idx_alpha], width, atol=0.02)

        # Inverse sigmoid at threshold percentage correct (y-axis)
        # Expects the threshold stimulus level (x-axis).
        stimulus_level_from_inverse = self.inverse(self.PC,
                                                   threshold=threshold,
                                                   width=width)
        np.testing.assert_allclose(stimulus_level_from_inverse, threshold_stimulus_level)
        # Expects inverse(value(x)) == x
        y = self(stimulus_levels, threshold=threshold, width=width)
        np.testing.assert_allclose(stimulus_levels,
                                   self.inverse(y, threshold=threshold, width=width),
                                   atol=1e-9)

        slope = self.slope(stimulus_levels, threshold=threshold, width=width, gamma=0, lambd=0)
        # Expects maximal slope at a medium stimulus level
        assert 0.4 * len(slope) < np.argmax(np.abs(slope)) < 0.6 * len(slope)
        # Expects slope to be all positive/negative for standard/decreasing sigmoid
        if self.negative:
            assert np.all(slope < 0)
        else:
            assert np.all(slope > 0)


class Gaussian(Sigmoid):
    """ Sigmoid based on the Gaussian distribution's CDF. """
    def _value(self, stimulus_level, threshold, width):
        C = width / (norminv(1 - self.alpha) - norminv(self.alpha))
        return normcdf(stimulus_level, (threshold - norminvg(self.PC, 0, C)), C)

    def _slope(self, stimulus_level: np.ndarray, threshold: np.ndarray, width: np.ndarray) -> np.ndarray:
        C = norminv(1 - self.alpha) - norminv(self.alpha)
        normalized_stimulus_level = (stimulus_level - threshold) / threshold * C
        normalized_slope = sp.stats.norm.pdf(normalized_stimulus_level)
        return normalized_slope * C / width

    def _inverse(self, perc_correct: np.ndarray, threshold: np.ndarray, width: np.ndarray) -> np.ndarray:
        C = norminv(1 - self.alpha) - norminv(self.alpha)
        return norminvg(perc_correct, threshold - norminvg(self.PC, 0, width / C), width / C)


class Logistic(Sigmoid):
    """ Sigmoid based on the Logistic distribution's CDF. """
    def _value(self, stimulus_level, threshold, width):
        return 1 / (1 + np.exp(-2 * np.log(1 / self.alpha - 1) / width * (stimulus_level - threshold)
                               + np.log(1 / self.PC - 1)))

<<<<<<< HEAD
    def _inverse(self, perc_correct: np.ndarray, threshold: np.ndarray, width: np.ndarray, PC: float) -> np.ndarray:
        return threshold - width * (np.log(1 / perc_correct - 1) - np.log(1 / PC - 1)) / 2 / np.log(1 / self.alpha - 1)
=======
    def _slope(self, stimulus_level: np.ndarray, threshold: np.ndarray, width: np.ndarray) -> np.ndarray:
        C = 2 * np.log(1 / self.alpha - 1) / width
        unscaled_slope = np.exp(-C * (stimulus_level - threshold) + np.log(1 / self.PC - 1))
        return C * unscaled_slope / (1 + unscaled_slope)**2

    def _inverse(self, perc_correct: np.ndarray, threshold: np.ndarray, width: np.ndarray) -> np.ndarray:
        return threshold - width * ( np.log(1 / perc_correct - 1) - np.log(1 / self.PC - 1)) / 2 / np.log(1 / self.alpha - 1)
>>>>>>> 12ee5c73


class Gumbel(Sigmoid):
    """ Sigmoid based on the Gumbel distribution's CDF. """
    def _value(self, stimulus_level, threshold, width):
        C = np.log(-np.log(self.alpha)) - np.log(-np.log(1 - self.alpha))
        return 1 - np.exp(-np.exp(C / width * (stimulus_level - threshold) + np.log(-np.log(1 - self.PC))))

    def _slope(self, stimulus_level: np.ndarray, threshold: np.ndarray, width: np.ndarray) -> np.ndarray:
        C = np.log(-np.log(self.alpha)) - np.log(-np.log(1 - self.alpha))
        unscaled_stimulus_level = np.exp(C / width * (stimulus_level - threshold) + np.log(-np.log(1 - self.PC)))
        return C / width * np.exp(-unscaled_stimulus_level) * unscaled_stimulus_level

    def _inverse(self, perc_correct: np.ndarray, threshold: np.ndarray, width: np.ndarray) -> np.ndarray:
        C = np.log(-np.log(self.alpha)) - np.log(-np.log(1 - self.alpha))
        return threshold + (np.log(-np.log(1 - perc_correct)) - np.log(-np.log(1 - self.PC))) * width / C



class ReverseGumbel(Sigmoid):
    """ Sigmoid based on the reversed Gumbel distribution's CDF. """
    def _value(self, stimulus_level, threshold, width):
        C = np.log(-np.log(1 - self.alpha)) - np.log(-np.log(self.alpha))
        return np.exp(-np.exp(C / width * (stimulus_level - threshold) + np.log(-np.log(self.PC))))

    def _slope(self, stimulus_level: np.ndarray, threshold: np.ndarray, width: np.ndarray) -> np.ndarray:
        C = np.log(-np.log(1 - self.alpha)) - np.log(-np.log(self.alpha))
        unscaled_stimulus_level = np.exp(C / width * (stimulus_level - threshold) + np.log(-np.log(self.PC)))
        return -C / width * np.exp(-unscaled_stimulus_level) * unscaled_stimulus_level

    def _inverse(self, perc_correct: np.ndarray, threshold: np.ndarray, width: np.ndarray) -> np.ndarray:
        C = np.log(-np.log(1 - self.alpha)) - np.log(-np.log(self.alpha))
        return threshold + (np.log(-np.log(perc_correct)) - np.log(-np.log(self.PC))) * width / C



class Student(Sigmoid):
    """ Sigmoid based on the Student-t distribution's CDF. """
    def _value(self, stimulus_level, threshold, width):
        C = (t1icdf(1 - self.alpha) - t1icdf(self.alpha))
        return t1cdf(C * (stimulus_level - threshold) / width + t1icdf(self.PC))

    def _slope(self, stimulus_level: np.ndarray, threshold: np.ndarray, width: np.ndarray) -> np.ndarray:
        C = (t1icdf(1 - self.alpha) - t1icdf(self.alpha))
        stimLevel = (stimulus_level - threshold) * C / width + t1icdf(self.PC)
        return C / width * sp.stats.t.pdf(stimLevel, df=1)

    def _inverse(self, perc_correct: np.ndarray, threshold: np.ndarray, width: np.ndarray) -> np.ndarray:
        C = (t1icdf(1 - self.alpha) - t1icdf(self.alpha))
        return (t1icdf(perc_correct) - t1icdf(self.PC)) * width / C + threshold



_CLASS_BY_NAME = {
    'norm': Gaussian,
    'gauss': Gaussian,
    'logistic': Logistic,
    'gumbel': Gumbel,
    'rgumbel': ReverseGumbel,
    'tdist': Student,
    'student': Student,
    'heavytail': Student,
    'weibull': Gumbel,
    'logn': Gaussian,
}


_LOGSPACE_NAMES = [
    'weibull',
    'logn'
]

ALL_SIGMOID_NAMES = set(_CLASS_BY_NAME.keys())
ALL_SIGMOID_NAMES |= {'neg_' + name for name in ALL_SIGMOID_NAMES}


def sigmoid_by_name(name, PC=None, alpha=None):
    """ Find and initialize a sigmoid from the name.

    The list of supported name can be found in the global
    variable :const:`psignifit.sigmoids.ALL_SIGMOID_NAMES`.

    Note, that some supported names are synonymes, such
    equal sigmoids might be returned for different names.

    Names starting with `neg_` indicate, that the
    sigmoid is decreasing instead of increasing.

    See :meth:`psignifit.sigmoids.Sigmoid.__init__` for
     a description of the arguments.
    """
    kwargs = dict()
    name = name.lower().strip()
    if PC is not None:
        kwargs['PC'] = PC
    if alpha is not None:
        kwargs['alpha'] = alpha
    if name.startswith('neg_'):
        name = name[4:]
        kwargs['negative'] = True
    if name in _LOGSPACE_NAMES:
        kwargs['logspace'] = True

    return _CLASS_BY_NAME[name](**kwargs)<|MERGE_RESOLUTION|>--- conflicted
+++ resolved
@@ -18,6 +18,8 @@
 
 # sigmoid can be calculated on single floats, or on numpy arrays of floats
 N = TypeVar('N', float, np.ndarray)
+
+
 class Sigmoid:
     """ Base class for sigmoid implementation.
 
@@ -37,6 +39,8 @@
          psi(X_(1-alpha)) = 0.95 = 1-alpha
          psi(X_(alpha)) = 0.05 = alpha
     """
+    logspace = False
+    negate = False
 
     def __init__(self, PC=0.5, alpha=0.05, negative=False, logspace=False):
         """
@@ -124,7 +128,9 @@
             if (perc_correct < gamma).any() or (perc_correct > (1 - lambd)).any():
                 raise ValueError(f'perc_correct={perc_correct} has to be between {gamma} and {1 - lambd}.')
             perc_correct = (perc_correct - gamma) / (1 - lambd - gamma)
-        if self.negative:
+        PC = self.PC
+        if self.negative:
+            PC = 1 - PC
             perc_correct = 1 - perc_correct
 
         result = self._inverse(perc_correct, threshold, width)
@@ -187,8 +193,8 @@
         # with sigmoid(X_L) == ALPHA
         # and  sigmoid(X_R) == 1 - ALPHA
         perc_correct = self(stimulus_levels, threshold, width)
-        idx_alpha, idx_nalpha =  np.abs(perc_correct - self.alpha).argmin(),\
-                                 np.abs(perc_correct - (1 - self.alpha)).argmin()
+        idx_alpha, idx_nalpha = (np.abs(perc_correct - self.alpha).argmin(),
+                                 np.abs(perc_correct - (1 - self.alpha)).argmin())
         np.testing.assert_allclose(perc_correct[idx_nalpha] - perc_correct[idx_alpha], width, atol=0.02)
 
         # Inverse sigmoid at threshold percentage correct (y-axis)
@@ -236,18 +242,13 @@
         return 1 / (1 + np.exp(-2 * np.log(1 / self.alpha - 1) / width * (stimulus_level - threshold)
                                + np.log(1 / self.PC - 1)))
 
-<<<<<<< HEAD
-    def _inverse(self, perc_correct: np.ndarray, threshold: np.ndarray, width: np.ndarray, PC: float) -> np.ndarray:
-        return threshold - width * (np.log(1 / perc_correct - 1) - np.log(1 / PC - 1)) / 2 / np.log(1 / self.alpha - 1)
-=======
     def _slope(self, stimulus_level: np.ndarray, threshold: np.ndarray, width: np.ndarray) -> np.ndarray:
         C = 2 * np.log(1 / self.alpha - 1) / width
         unscaled_slope = np.exp(-C * (stimulus_level - threshold) + np.log(1 / self.PC - 1))
         return C * unscaled_slope / (1 + unscaled_slope)**2
 
     def _inverse(self, perc_correct: np.ndarray, threshold: np.ndarray, width: np.ndarray) -> np.ndarray:
-        return threshold - width * ( np.log(1 / perc_correct - 1) - np.log(1 / self.PC - 1)) / 2 / np.log(1 / self.alpha - 1)
->>>>>>> 12ee5c73
+        return threshold - width * (np.log(1 / perc_correct - 1) - np.log(1 / self.PC - 1)) / 2 / np.log(1 / self.alpha - 1)
 
 
 class Gumbel(Sigmoid):
@@ -266,7 +267,6 @@
         return threshold + (np.log(-np.log(1 - perc_correct)) - np.log(-np.log(1 - self.PC))) * width / C
 
 
-
 class ReverseGumbel(Sigmoid):
     """ Sigmoid based on the reversed Gumbel distribution's CDF. """
     def _value(self, stimulus_level, threshold, width):
@@ -283,7 +283,6 @@
         return threshold + (np.log(-np.log(perc_correct)) - np.log(-np.log(self.PC))) * width / C
 
 
-
 class Student(Sigmoid):
     """ Sigmoid based on the Student-t distribution's CDF. """
     def _value(self, stimulus_level, threshold, width):
@@ -298,7 +297,6 @@
     def _inverse(self, perc_correct: np.ndarray, threshold: np.ndarray, width: np.ndarray) -> np.ndarray:
         C = (t1icdf(1 - self.alpha) - t1icdf(self.alpha))
         return (t1icdf(perc_correct) - t1icdf(self.PC)) * width / C + threshold
-
 
 
 _CLASS_BY_NAME = {
@@ -313,7 +311,6 @@
     'weibull': Gumbel,
     'logn': Gaussian,
 }
-
 
 _LOGSPACE_NAMES = [
     'weibull',
