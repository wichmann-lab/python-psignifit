import numpy as np
import pytest
from scipy import stats

from psignifit import psignifit
from psignifit.sigmoids import ALL_SIGMOID_NAMES, sigmoid_by_name


RANDOMSTATE = np.random.RandomState(837400)


def psychometric(stimulus_level, threshold, width, gamma, lambda_, sigmoid_name):
    """ Psychometric function aka percent correct function.

    Generates percent correct values for a range of stimulus levels given a
    sigmoid.
    Implementation of Eq 1 in Schuett, Harmeling, Macke and Wichmann (2016)

    Parameters:
        stimulus_level: array
          Values of the stimulus value
        threshold: float
            Threshold of the psychometric function
        width: float
            Width of the psychometric function
        gamma: float
            Guess rate
        lambda_: float
            Lapse rate
        sigmoid: callable
            Sigmoid function to use. Default is Gaussian

    Returns:
        psi: array
            Percent correct values for each stimulus level

    """
    # we use the defaults for pc and alpha in the sigmoids:
    # pc = 0.5
    # alpha = 0.05
    sigmoid = sigmoid_by_name(sigmoid_name)
    sigmoid_values = sigmoid(stimulus_level, threshold=threshold, width=width)
    psi = gamma + (1.0 - lambda_ - gamma) * sigmoid_values
    return psi


def psychometric_with_eta(stimulus_level, threshold, width, gamma, lambda_,
                 sigmoid_name, eta, random_state=np.random.RandomState(42)):

    psi = psychometric(stimulus_level, threshold, width, gamma, lambda_, sigmoid_name)
    new_psi = []
    for p in psi:
        a = ((1/eta**2) - 1) * p
        b = ((1/eta**2) - 1) * (1 - p)
        noised_p = stats.beta.rvs(a=a, b=b, size=1, random_state=random_state)
        new_psi.append(noised_p)
    return np.array(new_psi).squeeze()


@pytest.mark.parametrize("sigmoid", list(ALL_SIGMOID_NAMES))
def test_parameter_recovery_2afc(sigmoid):
    width = 0.3
    stim_range = [0.01, 0.01 + width * 1.1]
    threshold = stim_range[1] / 2.5
    gamma = 0.5  # 2-AFC
    lambda_ = 0.0532

    nsteps = 10
    stimulus_level = np.linspace(stim_range[0], stim_range[1], nsteps)

    perccorr = psychometric(stimulus_level, threshold, width, gamma, lambda_, sigmoid)
    ntrials = np.ones(nsteps) * 9000000
    hits = (perccorr * ntrials).astype(int)
    data = np.dstack([stimulus_level, hits, ntrials]).squeeze()

    options = {}
    options['sigmoid'] = sigmoid  # choose a cumulative Gauss as the sigmoid
    options['experiment_type'] = '2AFC'
    options['fixed_parameters'] = {'lambda': lambda_,
                                   'gamma': gamma}
    options["stimulus_range"] = stim_range

    res = psignifit(data, **options)

    assert np.isclose(res.parameter_estimate['lambda'], lambda_)
    assert np.isclose(res.parameter_estimate['gamma'], gamma)
    assert np.isclose(res.parameter_estimate['eta'], 0, atol=1e-4)
    assert np.isclose(res.parameter_estimate['threshold'], threshold, atol=1e-4)
    assert np.isclose(res.parameter_estimate['width'], width, atol=1e-4)


@pytest.mark.parametrize("eta", [0.1, 0.2, 0.3])
def test_parameter_recovery_2afc_eta(eta):
    sigmoid = "norm"
    width = 0.1
    stim_range = [0.001, 0.001 + width * 1.1]
    threshold = stim_range[1] / 2.5
    gamma = 0.5  # 2-AFC
    lambda_ = 0.0232

    nsteps = 100
    stimulus_level = np.linspace(stim_range[0], stim_range[1], nsteps)

    perccorr = psychometric_with_eta(stimulus_level, threshold, width, gamma, lambda_,
                            sigmoid, eta=eta, random_state=RANDOMSTATE)

    ntrials = np.ones(nsteps) * 500
    hits = (perccorr * ntrials).astype(int)
    data = np.dstack([stimulus_level, hits, ntrials]).squeeze()

    options = {}
    options['sigmoid'] = sigmoid  # choose a cumulative Gauss as the sigmoid
    options['experiment_type'] = '2AFC'
    options['fixed_parameters'] = {'lambda': lambda_,
                                   'gamma': gamma}
    options["stimulus_range"] = stim_range

    res = psignifit(data, **options)

    assert np.isclose(res.parameter_estimate['lambda'], lambda_)
    assert np.isclose(res.parameter_estimate['gamma'], gamma)
    assert np.isclose(res.parameter_estimate['eta'], eta, atol=0.05)
    assert np.isclose(res.parameter_estimate['threshold'], threshold, atol=0.01)
    assert np.isclose(res.parameter_estimate['width'], width, atol=0.05)


# threshold and width can not be fixed.
@pytest.mark.parametrize("fixed_param",  ['lambda', 'gamma', 'eta', 'threshold', 'width'])
def test_parameter_recovery_fixed_params(fixed_param):
    sigmoid = "norm"
    width = 0.3000000000123
    stim_range = [0.001, 0.001 + width * 1.1]
    nsteps = 10
    sim_params = {
<<<<<<< HEAD
        "width" : width,
        "stim_range" : stim_range,
        "threshold" : stim_range[1]/3 + 0.000006767,
        "gamma" : 0.5000000543,
        "lambda" : 0.1000000978,
        "nsteps" : nsteps,
=======
        "width": width,
        "stim_range": stim_range,
        "threshold": stim_range[1] / 3,
        "gamma": 0.5,  # 2-AFC
        "lambda": 0.0232,
        "nsteps": nsteps,
>>>>>>> b73c1fc3
        "eta": 0,
        "stimulus_level": np.linspace(stim_range[0], stim_range[1], nsteps)
    }

    perccorr = psychometric(sim_params["stimulus_level"],
                            sim_params["threshold"],
                            sim_params["width"],
                            sim_params["gamma"],
                            sim_params["lambda"],
                            sigmoid)

    ntrials = np.ones(nsteps) * 9000000
    hits = (perccorr * ntrials).astype(int)
    data = np.dstack([sim_params["stimulus_level"], hits, ntrials]).squeeze()

    options = {}
    options['sigmoid'] = sigmoid  # choose a cumulative Gauss as the sigmoid
    options['experiment_type'] = 'yes/no'
    options["stimulus_range"] = stim_range
    options['fixed_parameters'] = {}
    # we fix it to a slightly off value, so we can check if stays fixed
    options['fixed_parameters'][fixed_param] = sim_params[fixed_param]

    res = psignifit(data, **options)
    # check fixed params are not touched
    assert res.parameter_estimate[fixed_param] == sim_params[fixed_param]

    for p in ['lambda', 'gamma', 'threshold', 'width', 'eta']:
        # check all other params are estimated correctly
        #print(p)
        assert np.isclose(res.parameter_estimate[p], sim_params[p], rtol=1e-4, atol=1/40),  f"failed for parameter {p} for estimation with fixed: {fixed_param}."


@pytest.mark.parametrize("sigmoid", list(ALL_SIGMOID_NAMES))
def test_parameter_recovery_YN(sigmoid):
    width = 0.3
    stim_range = [0.001, 0.001 + width * 1.1]
    threshold = stim_range[1]/3
    lambda_ = 0.0232
    gamma = 0.1

    nsteps = 20
    stimulus_level = np.linspace(stim_range[0], stim_range[1], nsteps)

    perccorr = psychometric(stimulus_level, threshold, width, gamma, lambda_,
                            sigmoid)
    ntrials = np.ones(nsteps) * 900000000
    hits = (perccorr * ntrials).astype(int)
    data = np.dstack([stimulus_level, hits, ntrials]).squeeze()

    options = {}
    options['sigmoid'] = sigmoid  # choose a cumulative Gauss as the sigmoid
    options['experiment_type'] = 'yes/no'
    options['fixed_parameters'] = {'lambda': lambda_}
    options["stimulus_range"] = stim_range

    res = psignifit(data, **options)

    assert np.isclose(res.parameter_estimate['lambda'], lambda_, atol=1e-4)
    assert np.isclose(res.parameter_estimate['gamma'], gamma, atol=1e-4)
    assert np.isclose(res.parameter_estimate['eta'], 0, atol=1e-4)
    assert np.isclose(res.parameter_estimate['threshold'], threshold, atol=1e-4)
    assert np.isclose(res.parameter_estimate['width'], width, atol=1e-4)


@pytest.mark.parametrize("sigmoid", list(ALL_SIGMOID_NAMES))
def test_parameter_recovery_eq_asymptote(sigmoid):
    width = 0.3
    stim_range = [0.001, 0.001 + width * 1.1]
    threshold = stim_range[1]/3
    lambda_ = 0.1
    gamma = 0.1

    nsteps = 20
    stimulus_level = np.linspace(stim_range[0], stim_range[1], nsteps)

    perccorr = psychometric(stimulus_level, threshold, width, gamma, lambda_,
                            sigmoid)
    ntrials = np.ones(nsteps) * 900000000
    hits = (perccorr * ntrials).astype(int)
    data = np.dstack([stimulus_level, hits, ntrials]).squeeze()

    options = {}
    options['sigmoid'] = sigmoid  # choose a cumulative Gauss as the sigmoid
    options['experiment_type'] = 'equal asymptote'
    options['fixed_parameters'] = {}
    options["stimulus_range"] = stim_range

    res = psignifit(data, **options)

    assert np.isclose(res.parameter_estimate['lambda'], lambda_, atol=1e-4)
    assert np.isclose(res.parameter_estimate['gamma'], gamma, atol=1e-4)
    assert np.isclose(res.parameter_estimate['eta'], 0, atol=1e-4)
    assert np.isclose(res.parameter_estimate['threshold'], threshold, atol=1e-4)
    assert np.isclose(res.parameter_estimate['width'], width, atol=1e-4)<|MERGE_RESOLUTION|>--- conflicted
+++ resolved
@@ -132,21 +132,12 @@
     stim_range = [0.001, 0.001 + width * 1.1]
     nsteps = 10
     sim_params = {
-<<<<<<< HEAD
         "width" : width,
         "stim_range" : stim_range,
         "threshold" : stim_range[1]/3 + 0.000006767,
         "gamma" : 0.5000000543,
         "lambda" : 0.1000000978,
         "nsteps" : nsteps,
-=======
-        "width": width,
-        "stim_range": stim_range,
-        "threshold": stim_range[1] / 3,
-        "gamma": 0.5,  # 2-AFC
-        "lambda": 0.0232,
-        "nsteps": nsteps,
->>>>>>> b73c1fc3
         "eta": 0,
         "stimulus_level": np.linspace(stim_range[0], stim_range[1], nsteps)
     }
