# -*- coding: utf-8 -*-
"""
Python psignifit - based on Matlab psignifit by Heiko Schütt with help from
Felix Wichmann, Jakob Macke and Stefan Harmeling.
"""
import os
import subprocess

# import here the main function
from .psignifit import psignifit
from ._pooling import pool_blocks
<<<<<<< HEAD
from . import _sigmoids
from .psigniplot import plot_bias_analysis
=======
from ._configuration import Configuration
from ._result import Result
>>>>>>> 907404bd
<|MERGE_RESOLUTION|>--- conflicted
+++ resolved
@@ -9,10 +9,5 @@
 # import here the main function
 from .psignifit import psignifit
 from ._pooling import pool_blocks
-<<<<<<< HEAD
-from . import _sigmoids
-from .psigniplot import plot_bias_analysis
-=======
 from ._configuration import Configuration
-from ._result import Result
->>>>>>> 907404bd
+from ._result import Result